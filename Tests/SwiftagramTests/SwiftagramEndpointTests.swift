import ComposableRequest
import Foundation
@testable import Swiftagram
@testable import SwiftagramCrypto
import XCTest

#if canImport(UIKit)
import UIKit
#endif
#if canImport(AppKit)
import AppKit
#endif

/// The default request timeout.
let timeout: TimeInterval = 60

/// A custom reference typed wrapper.
class ReferenceType<T> {
    var value: T?
}

final class SwiftagramEndpointTests: XCTestCase {
    /// A temp `Secret`
    lazy var secret: Secret! = {
        Secret(cookies: [
            HTTPCookie(name: "ds_user_id", value: ProcessInfo.processInfo.environment["DS_USER_ID"]!),
            HTTPCookie(name: "sessionid", value: ProcessInfo.processInfo.environment["SESSIONID"]!),
            HTTPCookie(name: "csrftoken", value: ProcessInfo.processInfo.environment["CSRFTOKEN"]!),
            HTTPCookie(name: "rur", value: ProcessInfo.processInfo.environment["RUR"]!)
        ])
    }()

    // MARK: Lifecycle
    /// Set up.
    override func setUp() {
        // Create a custom configuration.
        let sessionConfiguration = URLSessionConfiguration.default
        sessionConfiguration.httpMaximumConnectionsPerHost = 1
        // Update requester.
        Requester.default = .init(configuration: .init(sessionConfiguration: sessionConfiguration,
                                                       dispatcher: .init(),
                                                       waiting: 2...3))
    }

    // MARK: Testers
    /// Perform test on `Endpoint` returning a `Disposable` `Wrapper`.
    @discardableResult
    func performTest(on endpoint: Endpoint.Disposable<Wrapper>,
                     logging level: Logger.Level? = nil,
                     line: Int = #line,
                     function: String = #function) -> Wrapper? {
        let completion = XCTestExpectation()
        let reference = ReferenceType<Wrapper>()
        endpoint.unlocking(with: secret).task {
            // Process.
            switch $0 {
            case .success(let response):
                XCTAssert(response.status.string() == "ok" || response.spam.bool() == true, "\(function) #\(line)")
                reference.value = response
            case .failure(let error): XCTFail(error.localizedDescription+" \(function) #\(line)")
            }
            // Complete.
            completion.fulfill()
        }.logging(level: level).resume()
        wait(for: [completion], timeout: timeout)
        return reference.value
    }

    /// Perform test on `Endpoint` returning a `Disposable` `Wrapped`.
    @discardableResult
    func performTest<T: Wrapped>(on endpoint: Endpoint.Disposable<T>,
                                 logging level: Logger.Level? = nil,
                                 line: Int = #line,
                                 function: String = #function) -> Wrapper? {
        let completion = XCTestExpectation()
        let reference = ReferenceType<Wrapper>()
        endpoint.unlocking(with: secret).task {
            // Process.
            switch $0 {
            case .success(let response):
                XCTAssert(response["status"].string() == "ok" || response["spam"].bool() == true, "\(function) #\(line)")
                reference.value = response.wrapper()
            case .failure(let error): XCTFail(error.localizedDescription+" \(function) #\(line)")
            }
            // Complete.
            completion.fulfill()
        }.logging(level: level).resume()
        wait(for: [completion], timeout: timeout)
        return reference.value
    }

    /// Perform a test on `Endpoint` returning a `Disposable` `ResponseType`.
    @discardableResult
    func performTest<T: ResponseType>(on endpoint: Endpoint.Disposable<T>,
                                      logging level: Logger.Level? = nil,
                                      line: Int = #line,
                                      function: String = #function) -> Wrapper? {
        let completion = XCTestExpectation()
        let reference = ReferenceType<Wrapper>()
        endpoint.unlocking(with: secret).task {
            // Process.
            switch $0 {
            case .success(let response):
                XCTAssert(response.error == nil || response["spam"].bool() == true, "\(function) #\(line)")
                reference.value = response.wrapper()
            case .failure(let error): XCTFail(error.localizedDescription+" \(function) #\(line)")
            }
            // Complete.
            completion.fulfill()
        }.logging(level: level).resume()
        wait(for: [completion], timeout: timeout)
        return reference.value
    }

    // Perform test on `Endpoint` returning a `Paginated` `Wrapper`.
    @discardableResult
    func performTest(on endpoint: Endpoint.Paginated<Wrapper>,
                     logging level: Logger.Level? = nil,
                     line: Int = #line,
                     function: String = #function) -> Wrapper? {
        let completion = XCTestExpectation()
        let taskCompletion = XCTestExpectation()
        let reference = ReferenceType<Wrapper>()
        endpoint.unlocking(with: secret)
            .task(maxLength: 1,
                  onComplete: { XCTAssert($0 == 1); taskCompletion.fulfill() },
                  onChange: {
                    // Process.
                    switch $0 {
                    case .success(let response):
                        XCTAssert(response.status.string() == "ok" || response.spam.bool() == true, "\(function) #\(line)")
                        reference.value = response
                    case .failure(let error): XCTFail(error.localizedDescription+" \(function) #\(line)")
                    }
                    // Complete.
                    completion.fulfill()
                  })
            .logging(level: level)
            .resume()
        wait(for: [completion, taskCompletion], timeout: timeout)
        return reference.value
    }

    /// Perform test on `Endpoint` returning a `Paginated` `Wrapped`.
    @discardableResult
    func performTest<T: Wrapped>(on endpoint: Endpoint.Paginated<T>,
                                 logging level: Logger.Level? = nil,
                                 line: Int = #line,
                                 function: String = #function) -> Wrapper? {
        let completion = XCTestExpectation()
        let taskCompletion = XCTestExpectation()
        let reference = ReferenceType<Wrapper>()
        endpoint.unlocking(with: secret)
            .task(maxLength: 1,
                  onComplete: { XCTAssert($0 == 1); taskCompletion.fulfill() },
                  onChange: {
                    // Process.
                    switch $0 {
                    case .success(let response):
                        XCTAssert(response["status"].string() == "ok" || response["spam"].bool() == true, "\(function) #\(line)")
                        reference.value = response.wrapper()
                    case .failure(let error): XCTFail(error.localizedDescription+" \(function) #\(line)")
                    }
                    // Complete.
                    completion.fulfill()
                  })
            .logging(level: level)
            .resume()
        wait(for: [completion, taskCompletion], timeout: timeout)
        return reference.value
    }

    /// Perform a test on `Endpoint` returning a `Paginated` `ResponseType`.
    @discardableResult
    func performTest<T: ResponseType>(on endpoint: Endpoint.Paginated<T>,
                                      logging level: Logger.Level? = nil,
                                      line: Int = #line,
                                      function: String = #function) -> Wrapper? {
        let completion = XCTestExpectation()
        let taskCompletion = XCTestExpectation()
        let reference = ReferenceType<Wrapper>()
        endpoint.unlocking(with: secret)
            .task(maxLength: 1,
                  onComplete: { XCTAssert($0 == 1); taskCompletion.fulfill() },
                  onChange: {
                    // Process.
                    switch $0 {
                    case .success(let response):
                        XCTAssert(response.error == nil || response["spam"].bool() == true, "\(function) #\(line)")
                        reference.value = response.wrapper()
                    case .failure(let error): XCTFail(error.localizedDescription+" \(function) #\(line)")
                    }
                    // Complete.
                    completion.fulfill()
                  })
            .logging(level: level)
            .resume()
        wait(for: [completion, taskCompletion], timeout: timeout)
        return reference.value
    }

    // MARK: Endpoints
    /// Test `Endpoint.Direct`.
    func testEndpointDirect() {
        performTest(on: Endpoint.Direct.threads())
        performTest(on: Endpoint.Direct.pendingThreads())
        performTest(on: Endpoint.Direct.presence)
        performTest(on: Endpoint.Direct.recipients())
        performTest(on: Endpoint.Direct.thread(matching: "340282366841710300949128142255881512905"))
    }

    /// Test `Endpoint.Discover`.
    func testEndpointDiscover() {
        performTest(on: Endpoint.Discover.users(like: "25025320"))
        performTest(on: Endpoint.Discover.explore())
        performTest(on: Endpoint.Discover.topics())
    }

    /// Test `Endpoint.Friendship`.
    func testEndpointFriendship() {
        performTest(on: Endpoint.Friendship.followed(by: secret.id))
        performTest(on: Endpoint.Friendship.following(secret.id))
        performTest(on: Endpoint.Friendship.summary(for: "25025320"))
        performTest(on: Endpoint.Friendship.summary(for: ["25025320"]))
        performTest(on: Endpoint.Friendship.pendingRequests())
        performTest(on: Endpoint.Friendship.follow("25025320"))
        performTest(on: Endpoint.Friendship.unfollow("25025320"))
    }

    /// Test `Endpoint.Highlights`.
    func testEndpointHighlights() {
        performTest(on: Endpoint.Highlights.tray(for: secret.id))
    }

    /// Test `Endpoint.Media`.
    func testEndpointMedia() {
<<<<<<< HEAD
        performTest(on: Endpoint.Media.summary(for: "2345240077849019656"))
        performTest(on: Endpoint.Media.permalink(for: "2345240077849019656"))
    }

    /// Test `Endpoint.Media.Posts`.
    func testEndpointPosts() {
        performTest(on: Endpoint.Media.Posts.liked())
        performTest(on: Endpoint.Media.Posts.saved())
        performTest(on: Endpoint.Media.Posts.by(secret.id))
        performTest(on: Endpoint.Media.Posts.including("25025320"))
        performTest(on: Endpoint.Media.Posts.tagged(with: "instagram"))
        performTest(on: Endpoint.Media.Posts.likers(for: "2366175454991362926_7271269732"))
        performTest(on: Endpoint.Media.Posts.comments(for: "2366175454991362926_7271269732"))
        performTest(on: Endpoint.Media.Posts.like("2366175454991362926_7271269732"))
        performTest(on: Endpoint.Media.Posts.unlike("2366175454991362926_7271269732"))
        performTest(on: Endpoint.Media.Posts.archive("2366175454991362926_7271269732"))
        performTest(on: Endpoint.Media.Posts.unarchive("2366175454991362926_7271269732"))
        performTest(on: Endpoint.Media.Posts.save("2366175454991362926_7271269732"))
        performTest(on: Endpoint.Media.Posts.unsave("2366175454991362926_7271269732"))
        performTest(on: Endpoint.Media.Posts.like(comment: "17885013160654942"))
        performTest(on: Endpoint.Media.Posts.unlike(comment: "17885013160654942"))
        if let wrapper = performTest(on: Endpoint.Media.Posts.upload(image: Color.red.image(sized: .init(width: 640, height: 640)), captioned: nil)),
           let identifier = wrapper.media.id.string() {
            performTest(on: Endpoint.Media.Posts.delete(matching: identifier))
=======
        // Test summary.
        func testSummary() {
            let completion = XCTestExpectation()
            let value = XCTestExpectation()
            // fetch.
            Endpoint.Media.summary(for: "2345240077849019656")
                .unlocking(with: secret)
                .task {
                    XCTAssert((try? $0.get().status) == "ok")
                    value.fulfill()
                    completion.fulfill()
                }
                .resume()
            // wait for expectations.
            wait(for: [completion, value], timeout: 60)
        }
        // Test likers.
        func testLikers() {
            let completion = XCTestExpectation()
            let value = XCTestExpectation()
            // fetch.
            Endpoint.Media.likers(for: "2345240077849019656")
                .unlocking(with: secret)
                .task(
                    maxLength: 1,
                    by: .instagram,
                    onComplete: {
                        XCTAssert($0 == 1)
                        completion.fulfill()
                    },
                    onChange: {
                        XCTAssert((try? $0.get().status) == "ok")
                        value.fulfill()
                    }
                )
                .resume()
            // wait for expectations.
            wait(for: [completion, value], timeout: 60)
        }
        // Test comments.
        func testComments() {
            let completion = XCTestExpectation()
            let value = XCTestExpectation()
            // fetch.
            Endpoint.Media.comments(for: "2345240077849019656")
                .unlocking(with: secret)
                .task(
                    maxLength: 1,
                    by: .instagram,
                    onComplete: {
                        XCTAssert($0 == 1)
                        completion.fulfill()
                    },
                    onChange: {
                        XCTAssert((try? $0.get().status) == "ok")
                        value.fulfill()
                    }
                )
                .resume()
            // wait for expectations.
            wait(for: [completion, value], timeout: 60)
        }
        // Test permalink.
        func testPermalink() {
            let completion = XCTestExpectation()
            let value = XCTestExpectation()
            // fetch.
            Endpoint.Media.permalink(for: "2345240077849019656")
                .unlocking(with: secret)
                .task(by: .instagram) {
                    XCTAssert((try? $0.get().status.string()) == "ok")
                    value.fulfill()
                    completion.fulfill()
                }
                .resume()
            // wait for expectations.
            wait(for: [completion, value], timeout: 60)
        }
        // Test crypto like.
        func testCryptoLike() {
            let completion = XCTestExpectation()
            let value = XCTestExpectation()
            // fetch.
            Endpoint.Media.like("2345240077849019656")
                .unlocking(with: secret)
                .task {
                    XCTAssert((try? $0.get().status) == "ok" || (try? $0.get().spam.bool()) == true)
                    value.fulfill()
                    completion.fulfill()
                }
                .resume()
            // wait for expectations.
            wait(for: [completion, value], timeout: 60)
        }
        // Test crypto unlike.
        func testCryptoUnlike() {
            let completion = XCTestExpectation()
            let value = XCTestExpectation()
            // fetch.
            Endpoint.Media.unlike("2345240077849019656")
                .unlocking(with: secret)
                .task {
                    XCTAssert((try? $0.get().status) == "ok" || (try? $0.get().spam.bool()) == true)
                    value.fulfill()
                    completion.fulfill()
                }
                .resume()
            // wait for expectations.
            wait(for: [completion, value], timeout: 60)
        }
        // Test crypto archive.
        func testCryptoArchive() {
            let completion = XCTestExpectation()
            let value = XCTestExpectation()
            // fetch.
            Endpoint.Media.Posts.archive("2365553117501809247_7271269732")
                .unlocking(with: secret)
                .task {
                    XCTAssert((try? $0.get().status) == "ok" || (try? $0.get().spam.bool()) == true)
                    value.fulfill()
                    completion.fulfill()
                }
                .resume()
            // wait for expectations.
            wait(for: [completion, value], timeout: 60)
        }
        // Test crypto unarchive.
        func testCryptoUnarchive() {
            let completion = XCTestExpectation()
            let value = XCTestExpectation()
            // fetch.
            Endpoint.Media.Posts.unarchive("2365553117501809247_7271269732")
                .unlocking(with: secret)
                .task {
                    XCTAssert((try? $0.get().status) == "ok" || (try? $0.get().spam.bool()) == true)
                    value.fulfill()
                    completion.fulfill()
                }
                .resume()
            // wait for expectations.
            wait(for: [completion, value], timeout: 60)
        }
        // Test save.
        func testSave() {
            let completion = XCTestExpectation()
            let value = XCTestExpectation()
            // fetch.
            Endpoint.Media.Posts.save("2363340238886161192_25025320")
                .unlocking(with: secret)
                .task {
                    XCTAssert((try? $0.get().status) == "ok" || (try? $0.get().spam.bool()) == true)
                    value.fulfill()
                    completion.fulfill()
                }
                .resume()
            // wait for expectations.
            wait(for: [completion, value], timeout: 60)
        }
        // Test unsave.
        func testUnsave() {
            let completion = XCTestExpectation()
            let value = XCTestExpectation()
            // fetch.
            Endpoint.Media.Posts.unsave("2363340238886161192_25025320")
                .unlocking(with: secret)
                .task {
                    XCTAssert((try? $0.get().status) == "ok" || (try? $0.get().spam.bool()) == true)
                    value.fulfill()
                    completion.fulfill()
                }
                .resume()
            // wait for expectations.
            wait(for: [completion, value], timeout: 60)
        }
        // Test like comment
        func testLikeComment() {
            let completion = XCTestExpectation()
            let value = XCTestExpectation()
            // fetch.
            Endpoint.Media.Posts.like(comment: "17885013160654942")
                .unlocking(with: secret)
                .task {
                    XCTAssert((try? $0.get().status) == "ok")
                    value.fulfill()
                    completion.fulfill()
                }
                .resume()
            // wait for expectations.
            wait(for: [completion, value], timeout: 60)
        }
        // Test unlike comment.
        func testUnlikeComment() {
            let completion = XCTestExpectation()
            let value = XCTestExpectation()
            // fetch.
            Endpoint.Media.Posts.unlike(comment: "17885013160654942")
                .unlocking(with: secret)
                .task {
                    XCTAssert((try? $0.get().status) == "ok")
                    value.fulfill()
                    completion.fulfill()
                }
                .resume()
            // wait for expectations.
            wait(for: [completion, value], timeout: 60)
        }
        // Test post and delete image.
        func testPostThenDeleteImage() {
            let post = XCTestExpectation()
            let delete = XCTestExpectation()
            // upload.
            var optionalIdentifier: NSString?
            #if canImport(AppKit) && !targetEnvironment(macCatalyst)
            Endpoint.Media.Posts.upload(image: NSColor.blue.image(sized: .init(width: 640, height: 640)),
                                        captioned: nil,
                                        tagging: [.init(x: 0.5, y: 0.5, identifier: "25025320")])
                .unlocking(with: secret)
                .task {
                    XCTAssert((try? $0.get().status) == "ok" || (try? $0.get().spam.bool()) == true)
                    optionalIdentifier = (try? $0.get().media?.identifier).flatMap { $0 as NSString }
                    post.fulfill()
                }
                .resume()
            #elseif canImport(UIKit)
            guard let image = UIImage(color: .red, size: .init(width: 640, height: 640)) else {
                return XCTFail("Unable to generate `UIImage` from `UIColor`.")
            }
            Endpoint.Media.Posts.upload(image: image,
                                        captioned: nil,
                                        tagging: [.init(x: 0.5, y: 0.5, identifier: "25025320")])
                .unlocking(with: secret)
                .task {
                    XCTAssert((try? $0.get().status) == "ok" || (try? $0.get().spam.bool()) == true)
                    optionalIdentifier = (try? $0.get().media?.identifier).flatMap { $0 as NSString }
                    post.fulfill()
                }
                .resume()
            #else
            post.fulfill()
            #endif
            // wait for expectations.
            wait(for: [post], timeout: 60)
            // delete.
            guard let identifier = optionalIdentifier else {
                return XCTFail("Cannot delete a picture without a valid identifier.")
            }
            Endpoint.Media.Posts.delete(matching: identifier as String)
                .unlocking(with: secret)
                .task {
                    XCTAssert((try? $0.get().status) == "ok" || (try? $0.get().spam.bool()) == true)
                    delete.fulfill()
                }
                .resume()
            // wait for expectations.
            wait(for: [delete], timeout: 60)
>>>>>>> e5659475
        }
    }

    /// Test `Endpoint.Media.Stories`.
    func testEndpointStories() {
        performTest(on: Endpoint.Media.Stories.followed)
        performTest(on: Endpoint.Media.Stories.archived())
        performTest(on: Endpoint.Media.Stories.by("25025320"))
    }

    /// Test `Endpoint.News`.
    func testEndpointNews() {
        performTest(on: Endpoint.News.recent)
    }

    /// Test `Endpoint.User`.
    func testEndpointUser() {
        performTest(on: Endpoint.User.blocked)
        performTest(on: Endpoint.User.summary(for: secret.id))
        performTest(on: Endpoint.User.all(matching: "instagram"))
    }

    /// Test location endpoints.
    func testEndpointLocation() {
        performTest(on: Endpoint.Location.around(coordinates: .init(latitude: 45.434272, longitude: 12.338509)))
        performTest(on: Endpoint.Location.summary(for: "189075947904164"))
        performTest(on: Endpoint.Location.stories(at: "189075947904164"))
    }

    static var allTests = [
        ("Endpoint.Direct", testEndpointDirect),
        ("Endpoint.Discover", testEndpointDiscover),
        ("Endpoint.Friendship", testEndpointFriendship),
        ("Endpoint.Highlights", testEndpointHighlights),
        ("Endpoint.Media", testEndpointMedia),
        ("Endpoint.Media.Posts", testEndpointPosts),
        ("Endpoint.Media.Stories", testEndpointStories),
        ("Endpoint.News", testEndpointNews),
        ("Endpoint.User", testEndpointUser),
        ("Endpoint.Location", testEndpointLocation)
    ]
}<|MERGE_RESOLUTION|>--- conflicted
+++ resolved
@@ -234,7 +234,6 @@
 
     /// Test `Endpoint.Media`.
     func testEndpointMedia() {
-<<<<<<< HEAD
         performTest(on: Endpoint.Media.summary(for: "2345240077849019656"))
         performTest(on: Endpoint.Media.permalink(for: "2345240077849019656"))
     }
@@ -256,266 +255,11 @@
         performTest(on: Endpoint.Media.Posts.unsave("2366175454991362926_7271269732"))
         performTest(on: Endpoint.Media.Posts.like(comment: "17885013160654942"))
         performTest(on: Endpoint.Media.Posts.unlike(comment: "17885013160654942"))
-        if let wrapper = performTest(on: Endpoint.Media.Posts.upload(image: Color.red.image(sized: .init(width: 640, height: 640)), captioned: nil)),
+        if let wrapper = performTest(on: Endpoint.Media.Posts.upload(image: Color.red.image(sized: .init(width: 640, height: 640)),
+                                                                     captioned: nil,
+                                                                     tagging: [.init(x: 0.5, y: 0.5, identifier: "25025320")])),
            let identifier = wrapper.media.id.string() {
             performTest(on: Endpoint.Media.Posts.delete(matching: identifier))
-=======
-        // Test summary.
-        func testSummary() {
-            let completion = XCTestExpectation()
-            let value = XCTestExpectation()
-            // fetch.
-            Endpoint.Media.summary(for: "2345240077849019656")
-                .unlocking(with: secret)
-                .task {
-                    XCTAssert((try? $0.get().status) == "ok")
-                    value.fulfill()
-                    completion.fulfill()
-                }
-                .resume()
-            // wait for expectations.
-            wait(for: [completion, value], timeout: 60)
-        }
-        // Test likers.
-        func testLikers() {
-            let completion = XCTestExpectation()
-            let value = XCTestExpectation()
-            // fetch.
-            Endpoint.Media.likers(for: "2345240077849019656")
-                .unlocking(with: secret)
-                .task(
-                    maxLength: 1,
-                    by: .instagram,
-                    onComplete: {
-                        XCTAssert($0 == 1)
-                        completion.fulfill()
-                    },
-                    onChange: {
-                        XCTAssert((try? $0.get().status) == "ok")
-                        value.fulfill()
-                    }
-                )
-                .resume()
-            // wait for expectations.
-            wait(for: [completion, value], timeout: 60)
-        }
-        // Test comments.
-        func testComments() {
-            let completion = XCTestExpectation()
-            let value = XCTestExpectation()
-            // fetch.
-            Endpoint.Media.comments(for: "2345240077849019656")
-                .unlocking(with: secret)
-                .task(
-                    maxLength: 1,
-                    by: .instagram,
-                    onComplete: {
-                        XCTAssert($0 == 1)
-                        completion.fulfill()
-                    },
-                    onChange: {
-                        XCTAssert((try? $0.get().status) == "ok")
-                        value.fulfill()
-                    }
-                )
-                .resume()
-            // wait for expectations.
-            wait(for: [completion, value], timeout: 60)
-        }
-        // Test permalink.
-        func testPermalink() {
-            let completion = XCTestExpectation()
-            let value = XCTestExpectation()
-            // fetch.
-            Endpoint.Media.permalink(for: "2345240077849019656")
-                .unlocking(with: secret)
-                .task(by: .instagram) {
-                    XCTAssert((try? $0.get().status.string()) == "ok")
-                    value.fulfill()
-                    completion.fulfill()
-                }
-                .resume()
-            // wait for expectations.
-            wait(for: [completion, value], timeout: 60)
-        }
-        // Test crypto like.
-        func testCryptoLike() {
-            let completion = XCTestExpectation()
-            let value = XCTestExpectation()
-            // fetch.
-            Endpoint.Media.like("2345240077849019656")
-                .unlocking(with: secret)
-                .task {
-                    XCTAssert((try? $0.get().status) == "ok" || (try? $0.get().spam.bool()) == true)
-                    value.fulfill()
-                    completion.fulfill()
-                }
-                .resume()
-            // wait for expectations.
-            wait(for: [completion, value], timeout: 60)
-        }
-        // Test crypto unlike.
-        func testCryptoUnlike() {
-            let completion = XCTestExpectation()
-            let value = XCTestExpectation()
-            // fetch.
-            Endpoint.Media.unlike("2345240077849019656")
-                .unlocking(with: secret)
-                .task {
-                    XCTAssert((try? $0.get().status) == "ok" || (try? $0.get().spam.bool()) == true)
-                    value.fulfill()
-                    completion.fulfill()
-                }
-                .resume()
-            // wait for expectations.
-            wait(for: [completion, value], timeout: 60)
-        }
-        // Test crypto archive.
-        func testCryptoArchive() {
-            let completion = XCTestExpectation()
-            let value = XCTestExpectation()
-            // fetch.
-            Endpoint.Media.Posts.archive("2365553117501809247_7271269732")
-                .unlocking(with: secret)
-                .task {
-                    XCTAssert((try? $0.get().status) == "ok" || (try? $0.get().spam.bool()) == true)
-                    value.fulfill()
-                    completion.fulfill()
-                }
-                .resume()
-            // wait for expectations.
-            wait(for: [completion, value], timeout: 60)
-        }
-        // Test crypto unarchive.
-        func testCryptoUnarchive() {
-            let completion = XCTestExpectation()
-            let value = XCTestExpectation()
-            // fetch.
-            Endpoint.Media.Posts.unarchive("2365553117501809247_7271269732")
-                .unlocking(with: secret)
-                .task {
-                    XCTAssert((try? $0.get().status) == "ok" || (try? $0.get().spam.bool()) == true)
-                    value.fulfill()
-                    completion.fulfill()
-                }
-                .resume()
-            // wait for expectations.
-            wait(for: [completion, value], timeout: 60)
-        }
-        // Test save.
-        func testSave() {
-            let completion = XCTestExpectation()
-            let value = XCTestExpectation()
-            // fetch.
-            Endpoint.Media.Posts.save("2363340238886161192_25025320")
-                .unlocking(with: secret)
-                .task {
-                    XCTAssert((try? $0.get().status) == "ok" || (try? $0.get().spam.bool()) == true)
-                    value.fulfill()
-                    completion.fulfill()
-                }
-                .resume()
-            // wait for expectations.
-            wait(for: [completion, value], timeout: 60)
-        }
-        // Test unsave.
-        func testUnsave() {
-            let completion = XCTestExpectation()
-            let value = XCTestExpectation()
-            // fetch.
-            Endpoint.Media.Posts.unsave("2363340238886161192_25025320")
-                .unlocking(with: secret)
-                .task {
-                    XCTAssert((try? $0.get().status) == "ok" || (try? $0.get().spam.bool()) == true)
-                    value.fulfill()
-                    completion.fulfill()
-                }
-                .resume()
-            // wait for expectations.
-            wait(for: [completion, value], timeout: 60)
-        }
-        // Test like comment
-        func testLikeComment() {
-            let completion = XCTestExpectation()
-            let value = XCTestExpectation()
-            // fetch.
-            Endpoint.Media.Posts.like(comment: "17885013160654942")
-                .unlocking(with: secret)
-                .task {
-                    XCTAssert((try? $0.get().status) == "ok")
-                    value.fulfill()
-                    completion.fulfill()
-                }
-                .resume()
-            // wait for expectations.
-            wait(for: [completion, value], timeout: 60)
-        }
-        // Test unlike comment.
-        func testUnlikeComment() {
-            let completion = XCTestExpectation()
-            let value = XCTestExpectation()
-            // fetch.
-            Endpoint.Media.Posts.unlike(comment: "17885013160654942")
-                .unlocking(with: secret)
-                .task {
-                    XCTAssert((try? $0.get().status) == "ok")
-                    value.fulfill()
-                    completion.fulfill()
-                }
-                .resume()
-            // wait for expectations.
-            wait(for: [completion, value], timeout: 60)
-        }
-        // Test post and delete image.
-        func testPostThenDeleteImage() {
-            let post = XCTestExpectation()
-            let delete = XCTestExpectation()
-            // upload.
-            var optionalIdentifier: NSString?
-            #if canImport(AppKit) && !targetEnvironment(macCatalyst)
-            Endpoint.Media.Posts.upload(image: NSColor.blue.image(sized: .init(width: 640, height: 640)),
-                                        captioned: nil,
-                                        tagging: [.init(x: 0.5, y: 0.5, identifier: "25025320")])
-                .unlocking(with: secret)
-                .task {
-                    XCTAssert((try? $0.get().status) == "ok" || (try? $0.get().spam.bool()) == true)
-                    optionalIdentifier = (try? $0.get().media?.identifier).flatMap { $0 as NSString }
-                    post.fulfill()
-                }
-                .resume()
-            #elseif canImport(UIKit)
-            guard let image = UIImage(color: .red, size: .init(width: 640, height: 640)) else {
-                return XCTFail("Unable to generate `UIImage` from `UIColor`.")
-            }
-            Endpoint.Media.Posts.upload(image: image,
-                                        captioned: nil,
-                                        tagging: [.init(x: 0.5, y: 0.5, identifier: "25025320")])
-                .unlocking(with: secret)
-                .task {
-                    XCTAssert((try? $0.get().status) == "ok" || (try? $0.get().spam.bool()) == true)
-                    optionalIdentifier = (try? $0.get().media?.identifier).flatMap { $0 as NSString }
-                    post.fulfill()
-                }
-                .resume()
-            #else
-            post.fulfill()
-            #endif
-            // wait for expectations.
-            wait(for: [post], timeout: 60)
-            // delete.
-            guard let identifier = optionalIdentifier else {
-                return XCTFail("Cannot delete a picture without a valid identifier.")
-            }
-            Endpoint.Media.Posts.delete(matching: identifier as String)
-                .unlocking(with: secret)
-                .task {
-                    XCTAssert((try? $0.get().status) == "ok" || (try? $0.get().spam.bool()) == true)
-                    delete.fulfill()
-                }
-                .resume()
-            // wait for expectations.
-            wait(for: [delete], timeout: 60)
->>>>>>> e5659475
         }
     }
 
