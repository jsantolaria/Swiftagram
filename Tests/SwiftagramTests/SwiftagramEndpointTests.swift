import ComposableRequest
import Foundation
@testable import Swiftagram
@testable import SwiftagramCrypto
import XCTest

#if canImport(UIKit)
import UIKit
#endif
#if canImport(AppKit)
import AppKit
#endif

// swiftlint:disable superfluous_disable_command
// swiftlint:disable function_body_length
// swiftlint:disable type_body_length
// swiftlint:disable file_length
extension HTTPCookie {
    /// Test.
    convenience init(name: String, value: String?) {
        self.init(properties: [.name: name,
                               .value: value ?? name,
                               .path: "",
                               .domain: ""])!
    }
}

final class SwiftagramEndpointTests: XCTestCase {
    /// A temp `Secret`
    lazy var secret: Secret! = {
        Secret(cookies: [
            HTTPCookie(name: "ds_user_id", value: ProcessInfo.processInfo.environment["DS_USER_ID"]!),
            HTTPCookie(name: "sessionid", value: ProcessInfo.processInfo.environment["SESSIONID"]!),
            HTTPCookie(name: "csrftoken", value: ProcessInfo.processInfo.environment["CSRFTOKEN"]!),
            HTTPCookie(name: "rur", value: ProcessInfo.processInfo.environment["RUR"]!)
        ])
    }()

    /// Set up.
    override func setUp() {
        // Update the default `Requester`.
        Requester.default = .instagram
    }

    /// Test `Endpoint.Archive`.
    func testEndpointArchive() {
        let completion = XCTestExpectation()
        let value = XCTestExpectation()
        // fetch.
        Endpoint.Archive.stories()
            .unlocking(with: secret)
            .task(
                maxLength: 1,
                by: .instagram,
                onComplete: {
                    XCTAssert($0 == 1)
                    completion.fulfill()
                },
                onChange: {
<<<<<<< HEAD
                    XCTAssert((try? $0.get().status) == "ok")
=======
                    XCTAssert((try? $0.get().status.string()) == "ok")
>>>>>>> c6f960c9
                    value.fulfill()
                }
            )
            .resume()
        // wait for expectations.
        wait(for: [completion, value], timeout: 60)
    }

    /// Test `Endpoint.Direct`.
    func testEndpointDirect() {
        // Test threads.
        func testThreads() {
            let completion = XCTestExpectation()
            let value = XCTestExpectation()
            // fetch.
            Endpoint.Direct.threads()
                .unlocking(with: secret)
                .task(
                    maxLength: 1,
                    by: .instagram,
                    onComplete: {
                        XCTAssert($0 == 1)
                        completion.fulfill()
                    },
                    onChange: {
<<<<<<< HEAD
                        XCTAssert((try? $0.get().status) == "ok")
                        value.fulfill()
                    }
                )
                .resume()
            // wait for expectations.
            wait(for: [completion, value], timeout: 60)
        }
        // Test pending inbox.
        func testPendingThreads() {
            let completion = XCTestExpectation()
            let value = XCTestExpectation()
            // fetch.
            Endpoint.Direct.pendingThreads()
                .unlocking(with: secret)
                .task(
                    maxLength: 1,
                    onComplete: {
                        XCTAssert($0 == 1)
                        completion.fulfill()
                    },
                    onChange: {
                        XCTAssert((try? $0.get().status) == "ok")
=======
                        XCTAssert((try? $0.get().status.string()) == "ok")
>>>>>>> c6f960c9
                        value.fulfill()
                    }
                )
                .resume()
            // wait for expectations.
            wait(for: [completion, value], timeout: 60)
        }
        // Test presence.
        func testPresence() {
            let completion = XCTestExpectation()
            let value = XCTestExpectation()
            // fetch.
            Endpoint.Direct.presence
                .unlocking(with: secret)
                .task {
                    XCTAssert((try? $0.get().status.string()) == "ok")
                    value.fulfill()
                    completion.fulfill()
                }
                .resume()
            // wait for expectations.
            wait(for: [completion, value], timeout: 60)
        }
        // Test ranked recipients.
        func testRankedRecipients() {
            let completion = XCTestExpectation()
            let value = XCTestExpectation()
            // fetch.
            Endpoint.Direct.recipients()
                .unlocking(with: secret)
<<<<<<< HEAD
                .task {
                    XCTAssert((try? $0.get().status) == "ok")
=======
                .task(by: .instagram) {
                    XCTAssert((try? $0.get().status.string()) == "ok")
>>>>>>> c6f960c9
                    value.fulfill()
                    completion.fulfill()
                }
                .resume()
            // wait for expectations.
            wait(for: [completion, value], timeout: 60)
        }
        // Test thread.
        func testThread() {
            let completion = XCTestExpectation()
            let value = XCTestExpectation()
            // fetch.
            Endpoint.Direct.thread(matching: "340282366841710300949128142255881512905")
                .unlocking(with: secret)
                .task(
                    maxLength: 1,
                    by: .instagram,
                    onComplete: {
                        XCTAssert($0 == 1)
                        completion.fulfill()
                    },
                    onChange: {
<<<<<<< HEAD
                        XCTAssert((try? $0.get().status) == "ok")
=======
                        XCTAssert((try? $0.get().status.string()) == "ok")
>>>>>>> c6f960c9
                        value.fulfill()
                    }
                )
                .resume()
            // wait for expectations.
            wait(for: [completion, value], timeout: 60)
        }

        testThreads()
        testPendingThreads()
        testPresence()
        testRankedRecipients()
        testThread()
    }

    /// Test `Endpoint.Discover`.
    func testEndpointDiscover() {
        // Test users.
        func testUsers() {
            let completion = XCTestExpectation()
            let value = XCTestExpectation()
            // fetch.
            Endpoint.Discover.users(like: "25025320")
                .unlocking(with: secret)
<<<<<<< HEAD
                .task {
                    XCTAssert((try? $0.get().status) == "ok")
=======
                .task(by: .instagram) {
                    XCTAssert((try? $0.get().status.string()) == "ok")
>>>>>>> c6f960c9
                    value.fulfill()
                    completion.fulfill()
                }
                .resume()
            // wait for expectations.
            wait(for: [completion, value], timeout: 60)
        }
        // Test explore.
        func testExplore() {
            let completion = XCTestExpectation()
            let value = XCTestExpectation()
            // fetch.
            Endpoint.Discover.explore()
                .unlocking(with: secret)
                .task(
                    maxLength: 1,
                    by: .instagram,
                    onComplete: {
                        XCTAssert($0 == 1)
                        completion.fulfill()
                    },
                    onChange: {
                        XCTAssert((try? $0.get().status.string()) == "ok")
                        value.fulfill()
                    }
                )
                .resume()
            // wait for expectations.
            wait(for: [completion, value], timeout: 60)
        }
        // Test thread.
        func testTopics() {
            let completion = XCTestExpectation()
            let value = XCTestExpectation()
            // fetch.
            Endpoint.Discover.topics()
                .unlocking(with: secret)
                .task(
                    maxLength: 1,
                    by: .instagram,
                    onComplete: {
                        XCTAssert($0 == 1)
                        completion.fulfill()
                    },
                    onChange: {
                        XCTAssert((try? $0.get().status.string()) == "ok")
                        value.fulfill()
                    }
                )
                .resume()
            // wait for expectations.
            wait(for: [completion, value], timeout: 60)
        }

        testUsers()
        testExplore()
        testTopics()
    }

    /// Test `Endpoint.Feed`.
    func testEndpointFeed() {
        // Test followed stories.
        func testFollowedStories() {
            let completion = XCTestExpectation()
            let value = XCTestExpectation()
            // fetch.
            Endpoint.Feed.followedStories
                .unlocking(with: secret)
<<<<<<< HEAD
                .task {
                    XCTAssert((try? $0.get().status) == "ok")
=======
                .task(by: .instagram) {
                    XCTAssert((try? $0.get().status.string()) == "ok")
>>>>>>> c6f960c9
                    value.fulfill()
                    completion.fulfill()
                }
                .resume()
            // wait for expectations.
            wait(for: [completion, value], timeout: 60)
        }
        // Test liked.
        func testLiked() {
            let completion = XCTestExpectation()
            let value = XCTestExpectation()
            // fetch.
            Endpoint.Feed.liked()
                .unlocking(with: secret)
                .task(
                    maxLength: 1,
                    by: .instagram,
                    onComplete: {
                        XCTAssert($0 == 1)
                        completion.fulfill()
                    },
                    onChange: {
<<<<<<< HEAD
                        XCTAssert((try? $0.get().status) == "ok")
=======
                        XCTAssert((try? $0.get().status.string()) == "ok")
>>>>>>> c6f960c9
                        value.fulfill()
                    }
                )
                .resume()
            // wait for expectations.
            wait(for: [completion, value], timeout: 60)
        }
        // Test saved.
        func testSaved() {
            let completion = XCTestExpectation()
            let value = XCTestExpectation()
            // fetch.
            Endpoint.Feed.saved()
                .unlocking(with: secret)
                .task(
                    maxLength: 1,
                    by: .instagram,
                    onComplete: {
                        XCTAssert($0 == 1)
                        completion.fulfill()
                    },
                    onChange: {
<<<<<<< HEAD
                        XCTAssert((try? $0.get().status) == "ok")
=======
                        XCTAssert((try? $0.get().status.string()) == "ok")
>>>>>>> c6f960c9
                        value.fulfill()
                    }
                )
                .resume()
            // wait for expectations.
            wait(for: [completion, value], timeout: 60)
        }
        // Test posts.
        func testPosts() {
            let completion = XCTestExpectation()
            let value = XCTestExpectation()
            // fetch.
            Endpoint.Feed.posts(by: "25025320")
                .unlocking(with: secret)
                .task(
                    maxLength: 1,
                    by: .instagram,
                    onComplete: {
                        XCTAssert($0 == 1)
                        completion.fulfill()
                    },
                    onChange: {
<<<<<<< HEAD
                        XCTAssert((try? $0.get().status) == "ok")
=======
                        XCTAssert((try? $0.get().status.string()) == "ok")
>>>>>>> c6f960c9
                        value.fulfill()
                    }
                )
                .resume()
            // wait for expectations.
            wait(for: [completion, value], timeout: 60)
        }
        // Test stories.
        func testStories() {
            let completion = XCTestExpectation()
            let value = XCTestExpectation()
            // fetch.
            Endpoint.Feed.stories(by: "25025320")
                .unlocking(with: secret)
<<<<<<< HEAD
                .task {
                    XCTAssert((try? $0.get().status) == "ok")
                    value.fulfill()
                    completion.fulfill()
                }
=======
                .task(
                    maxLength: 1,
                    by: .instagram,
                    onComplete: {
                        XCTAssert($0 == 1)
                        completion.fulfill()
                    },
                    onChange: {
                        XCTAssert((try? $0.get().status.string()) == "ok")
                        value.fulfill()
                    }
                )
>>>>>>> c6f960c9
                .resume()
            // wait for expectations.
            wait(for: [completion, value], timeout: 60)
        }
        // Test user tags.
        func testUsertags() {
            let completion = XCTestExpectation()
            let value = XCTestExpectation()
            // fetch.
            Endpoint.Feed.posts(including: "25025320")
                .unlocking(with: secret)
                .task(
                    maxLength: 1,
                    by: .instagram,
                    onComplete: {
                        XCTAssert($0 == 1)
                        completion.fulfill()
                    },
                    onChange: {
<<<<<<< HEAD
                        XCTAssert((try? $0.get().status) == "ok")
=======
                        XCTAssert((try? $0.get().status.string()) == "ok")
>>>>>>> c6f960c9
                        value.fulfill()
                    }
                )
                .resume()
            // wait for expectations.
            wait(for: [completion, value], timeout: 60)
        }
        // Test tag.
        func testTag() {
            let completion = XCTestExpectation()
            let value = XCTestExpectation()
            // fetch.
            Endpoint.Feed.tagged(with: "instagram")
                .unlocking(with: secret)
                .task(
                    maxLength: 1,
                    by: .instagram,
                    onComplete: {
                        XCTAssert($0 == 1)
                        completion.fulfill()
                    },
                    onChange: {
<<<<<<< HEAD
                        XCTAssert((try? $0.get().status) == "ok")
=======
                        XCTAssert((try? $0.get().status.string()) == "ok")
>>>>>>> c6f960c9
                        value.fulfill()
                    }
                )
                .resume()
            // wait for expectations.
            wait(for: [completion, value], timeout: 60)
        }

        testFollowedStories()
        testLiked()
        testSaved()
        testPosts()
        testStories()
        testUsertags()
        testTag()
    }

    /// Test `Endpoint.Friendship`.
    func testEndpointFriendship() {
        // Test followed.
        func testFollowed() {
            let completion = XCTestExpectation()
            let value = XCTestExpectation()
            // fetch.
            Endpoint.Friendship.followed(by: secret.id)
                .unlocking(with: secret)
                .task(
                    maxLength: 1,
                    by: .instagram,
                    onComplete: {
                        XCTAssert($0 == 1)
                        completion.fulfill()
                    },
                    onChange: {
<<<<<<< HEAD
                        XCTAssert((try? $0.get().status) == "ok")
=======
                        XCTAssert((try? $0.get().status.string()) == "ok")
>>>>>>> c6f960c9
                        value.fulfill()
                    }
                )
                .resume()
            // wait for expectations.
            wait(for: [completion, value], timeout: 60)
        }
        // Test following.
        func testFollowing() {
            let completion = XCTestExpectation()
            let value = XCTestExpectation()
            // fetch.
            Endpoint.Friendship.following(secret.id)
                .unlocking(with: secret)
                .task(
                    maxLength: 1,
                    by: .instagram,
                    onComplete: {
                        XCTAssert($0 == 1)
                        completion.fulfill()
                    },
                    onChange: {
<<<<<<< HEAD
                        XCTAssert((try? $0.get().status) == "ok")
=======
                        XCTAssert((try? $0.get().status.string()) == "ok")
>>>>>>> c6f960c9
                        value.fulfill()
                    }
                )
                .resume()
            // wait for expectations.
            wait(for: [completion, value], timeout: 60)
        }
        // Test friendship.
        func testFriendship() {
            let completion = XCTestExpectation()
            let value = XCTestExpectation()
            // fetch.
            Endpoint.Friendship.friendship(with: "25025320")
                .unlocking(with: secret)
<<<<<<< HEAD
                .task {
                    XCTAssert((try? $0.get().status) == "ok")
                    value.fulfill()
                    completion.fulfill()
                }
                .resume()
            // wait for expectations.
            wait(for: [completion, value], timeout: 60)
        }
        // Test friendships.
        func testFriendships() {
            let completion = XCTestExpectation()
            let value = XCTestExpectation()
            // fetch.
            Endpoint.Friendship.summary(for: ["25025320"])
                .unlocking(with: secret)
                .task {
                    XCTAssert((try? $0.get().status) == "ok")
=======
                .task(by: .instagram) {
                    XCTAssert((try? $0.get().status.string()) == "ok")
>>>>>>> c6f960c9
                    value.fulfill()
                    completion.fulfill()
                }
                .resume()
            // wait for expectations.
            wait(for: [completion, value], timeout: 60)
        }
        // Test pending requests.
        func testPendingRequests() {
            let completion = XCTestExpectation()
            let value = XCTestExpectation()
            // fetch.
            Endpoint.Friendship.pendingRequests()
                .unlocking(with: secret)
                .task(
                    maxLength: 1,
                    by: .instagram,
                    onComplete: {
                        XCTAssert($0 == 1)
                        completion.fulfill()
                    },
                    onChange: {
<<<<<<< HEAD
                        XCTAssert((try? $0.get().status) == "ok")
=======
                        XCTAssert((try? $0.get().status.string()) == "ok")
>>>>>>> c6f960c9
                        value.fulfill()
                    }
                )
                .resume()
            // wait for expectations.
            wait(for: [completion, value], timeout: 60)
        }
        // Test follow.
        func testFollow() {
            let completion = XCTestExpectation()
            let value = XCTestExpectation()
            // fetch.
            Endpoint.Friendship.follow("25025320")
                .unlocking(with: secret)
<<<<<<< HEAD
                .task {
                    XCTAssert((try? $0.get().status) == "ok" || (try? $0.get().spam.bool()) == true)
=======
                .task(by: .instagram) {
                    XCTAssert((try? $0.get().status.string()) == "ok" || (try? $0.get().spam.bool()) == true)
>>>>>>> c6f960c9
                    value.fulfill()
                    completion.fulfill()
                }
                .resume()
            // wait for expectations.
            wait(for: [completion, value], timeout: 60)
        }
        // Test unfollow.
        func testUnfollow() {
            let completion = XCTestExpectation()
            let value = XCTestExpectation()
            // fetch.
            Endpoint.Friendship.unfollow("25025320")
                .unlocking(with: secret)
<<<<<<< HEAD
                .task {
                    XCTAssert((try? $0.get().status) == "ok" || (try? $0.get().spam.bool()) == true)
=======
                .task(by: .instagram) {
                    XCTAssert((try? $0.get().status.string()) == "ok" || (try? $0.get().spam.bool()) == true)
>>>>>>> c6f960c9
                    value.fulfill()
                    completion.fulfill()
                }
                .resume()
            // wait for expectations.
            wait(for: [completion, value], timeout: 60)
        }

        testFollowed()
        testFollowing()
        testFriendship()
        testFriendships()
        testPendingRequests()
        //testFollow()
        //testUnfollow()
    }

    /// Test `Endpoint.Highlights`.
    func testEndpointHighlights() {
        // Test highlights.
        func testHighlights() {
            let completion = XCTestExpectation()
            let value = XCTestExpectation()
            // fetch.
            Endpoint.Highlights.highlights(for: secret.id)
                .unlocking(with: secret)
<<<<<<< HEAD
                .task {
                    XCTAssert((try? $0.get().status) == "ok")
=======
                .task(by: .instagram) {
                    XCTAssert((try? $0.get().status.string()) == "ok")
>>>>>>> c6f960c9
                    value.fulfill()
                    completion.fulfill()
                }
                .resume()
            // wait for expectations.
            wait(for: [completion, value], timeout: 60)
        }

        testHighlights()
    }

    /// Test `Endpoint.Media`.
    func testEndpointMedia() {
        // Test summary.
        func testSummary() {
            let completion = XCTestExpectation()
            let value = XCTestExpectation()
            // fetch.
            Endpoint.Media.summary(for: "2345240077849019656")
                .unlocking(with: secret)
<<<<<<< HEAD
                .task {
                    XCTAssert((try? $0.get().status) == "ok")
=======
                .task(by: .instagram) {
                    XCTAssert((try? $0.get().status.string()) == "ok")
>>>>>>> c6f960c9
                    value.fulfill()
                    completion.fulfill()
                }
                .resume()
            // wait for expectations.
            wait(for: [completion, value], timeout: 60)
        }
        // Test likers.
        func testLikers() {
            let completion = XCTestExpectation()
            let value = XCTestExpectation()
            // fetch.
            Endpoint.Media.likers(for: "2345240077849019656")
                .unlocking(with: secret)
                .task(
                    maxLength: 1,
                    by: .instagram,
                    onComplete: {
                        XCTAssert($0 == 1)
                        completion.fulfill()
                    },
                    onChange: {
<<<<<<< HEAD
                        XCTAssert((try? $0.get().status) == "ok")
=======
                        XCTAssert((try? $0.get().status.string()) == "ok")
>>>>>>> c6f960c9
                        value.fulfill()
                    }
                )
                .resume()
            // wait for expectations.
            wait(for: [completion, value], timeout: 60)
        }
        // Test comments.
        func testComments() {
            let completion = XCTestExpectation()
            let value = XCTestExpectation()
            // fetch.
            Endpoint.Media.comments(for: "2345240077849019656")
                .unlocking(with: secret)
                .task(
                    maxLength: 1,
                    by: .instagram,
                    onComplete: {
                        XCTAssert($0 == 1)
                        completion.fulfill()
                    },
                    onChange: {
<<<<<<< HEAD
                        XCTAssert((try? $0.get().status) == "ok")
=======
                        XCTAssert((try? $0.get().status.string()) == "ok")
>>>>>>> c6f960c9
                        value.fulfill()
                    }
                )
                .resume()
            // wait for expectations.
            wait(for: [completion, value], timeout: 60)
        }
        // Test permalink.
        func testPermalink() {
            let completion = XCTestExpectation()
            let value = XCTestExpectation()
            // fetch.
            Endpoint.Media.permalink(for: "2345240077849019656")
                .unlocking(with: secret)
                .task(by: .instagram) {
                    XCTAssert((try? $0.get().status.string()) == "ok")
                    value.fulfill()
                    completion.fulfill()
                }
                .resume()
            // wait for expectations.
            wait(for: [completion, value], timeout: 60)
        }
        // Test crypto like.
        func testCryptoLike() {
            let completion = XCTestExpectation()
            let value = XCTestExpectation()
            // fetch.
            Endpoint.Media.like("2345240077849019656")
                .unlocking(with: secret)
<<<<<<< HEAD
                .task {
                    XCTAssert((try? $0.get().status) == "ok" || (try? $0.get().spam.bool()) == true)
=======
                .task(by: .instagram) {
                    XCTAssert((try? $0.get().status.string()) == "ok" || (try? $0.get().spam.bool()) == true)
>>>>>>> c6f960c9
                    value.fulfill()
                    completion.fulfill()
                }
                .resume()
            // wait for expectations.
            wait(for: [completion, value], timeout: 60)
        }
        // Test crypto unlike.
        func testCryptoUnlike() {
            let completion = XCTestExpectation()
            let value = XCTestExpectation()
            // fetch.
            Endpoint.Media.unlike("2345240077849019656")
                .unlocking(with: secret)
<<<<<<< HEAD
                .task {
                    XCTAssert((try? $0.get().status) == "ok" || (try? $0.get().spam.bool()) == true)
=======
                .task(by: .instagram) {
                    XCTAssert((try? $0.get().status.string()) == "ok" || (try? $0.get().spam.bool()) == true)
>>>>>>> c6f960c9
                    value.fulfill()
                    completion.fulfill()
                }
                .resume()
            // wait for expectations.
            wait(for: [completion, value], timeout: 60)
        }
        // Test crypto archive.
        func testCryptoArchive() {
            let completion = XCTestExpectation()
            let value = XCTestExpectation()
            // fetch.
            Endpoint.Media.Posts.archive("2365553117501809247_7271269732")
                .unlocking(with: secret)
                .task {
                    XCTAssert((try? $0.get().status) == "ok" || (try? $0.get().spam.bool()) == true)
                    value.fulfill()
                    completion.fulfill()
                }
                .resume()
            // wait for expectations.
            wait(for: [completion, value], timeout: 60)
        }
        // Test crypto unarchive.
        func testCryptoUnarchive() {
            let completion = XCTestExpectation()
            let value = XCTestExpectation()
            // fetch.
            Endpoint.Media.Posts.unarchive("2365553117501809247_7271269732")
                .unlocking(with: secret)
                .task {
                    XCTAssert((try? $0.get().status) == "ok" || (try? $0.get().spam.bool()) == true)
                    value.fulfill()
                    completion.fulfill()
                }
                .resume()
            // wait for expectations.
            wait(for: [completion, value], timeout: 60)
        }
        // Test save.
        func testSave() {
            let completion = XCTestExpectation()
            let value = XCTestExpectation()
            // fetch.
            Endpoint.Media.Posts.save("2363340238886161192_25025320")
                .unlocking(with: secret)
                .task {
                    XCTAssert((try? $0.get().status) == "ok" || (try? $0.get().spam.bool()) == true)
                    value.fulfill()
                    completion.fulfill()
                }
                .resume()
            // wait for expectations.
            wait(for: [completion, value], timeout: 60)
        }
        // Test unsave.
        func testUnsave() {
            let completion = XCTestExpectation()
            let value = XCTestExpectation()
            // fetch.
            Endpoint.Media.Posts.unsave("2363340238886161192_25025320")
                .unlocking(with: secret)
                .task {
                    XCTAssert((try? $0.get().status) == "ok" || (try? $0.get().spam.bool()) == true)
                    value.fulfill()
                    completion.fulfill()
                }
                .resume()
            // wait for expectations.
            wait(for: [completion, value], timeout: 60)
        }
        // Test like comment
        func testLikeComment() {
            let completion = XCTestExpectation()
            let value = XCTestExpectation()
            // fetch.
            Endpoint.Media.Posts.like(comment: "17885013160654942")
                .unlocking(with: secret)
                .task {
                    XCTAssert((try? $0.get().status) == "ok")
                    value.fulfill()
                    completion.fulfill()
                }
                .resume()
            // wait for expectations.
            wait(for: [completion, value], timeout: 60)
        }
        // Test unlike comment.
        func testUnlikeComment() {
            let completion = XCTestExpectation()
            let value = XCTestExpectation()
            // fetch.
            Endpoint.Media.Posts.unlike(comment: "17885013160654942")
                .unlocking(with: secret)
                .task {
                    XCTAssert((try? $0.get().status) == "ok")
                    value.fulfill()
                    completion.fulfill()
                }
                .resume()
            // wait for expectations.
            wait(for: [completion, value], timeout: 60)
        }
        // Test post and delete image.
        func testPostThenDeleteImage() {
            let post = XCTestExpectation()
            let delete = XCTestExpectation()
            // upload.
            var optionalIdentifier: NSString?
            #if canImport(AppKit)
            Endpoint.Media.Posts.upload(image: NSColor.blue.image(sized: .init(width: 640, height: 640)), captioned: nil)
                .unlocking(with: secret)
                .task {
                    XCTAssert((try? $0.get().status) == "ok" || (try? $0.get().spam.bool()) == true)
                    optionalIdentifier = (try? $0.get().media?.identifier).flatMap { $0 as NSString }
                    post.fulfill()
                }
                .logging(level: .full)
                .resume()
            #elseif canImport(UIKit)
            guard let image = UIImage(color: .red, size: .init(width: 640, height: 640)) else {
                return XCTFail("Unable to generate `UIImage` from `UIColor`.")
            }
            Endpoint.Media.Posts.upload(image: image, captioned: nil)
                .unlocking(with: secret)
                .task {
                    XCTAssert((try? $0.get().status) == "ok" || (try? $0.get().spam.bool()) == true)
                    optionalIdentifier = (try? $0.get().media?.identifier).flatMap { $0 as NSString }
                    post.fulfill()
                }
                .resume()
            #endif
            // wait for expectations.
            wait(for: [post], timeout: 60)
            // delete.
            guard let identifier = optionalIdentifier else {
                return XCTFail("Cannot delete a picture without a valid identifier.")
            }
            Endpoint.Media.Posts.delete(matching: identifier as String)
                .unlocking(with: secret)
                .task {
                    XCTAssert((try? $0.get().status) == "ok" || (try? $0.get().spam.bool()) == true)
                    delete.fulfill()
                }
                .resume()
            // wait for expectations.
            wait(for: [delete], timeout: 60)
        }

        /*testSummary()
        testLikers()
        testComments()
        testPermalink()
        testSave()
        testUnsave()
        testCryptoLike()
        testCryptoUnlike()
        testCryptoArchive()
        testCryptoUnarchive()
        testLikeComment()
        testUnlikeComment()*/
        testPostThenDeleteImage()
    }

    /// Test `Endpoint.News`.
    func testEndpointNews() {
        // Test inbox.
        func testInbox() {
            let completion = XCTestExpectation()
            let value = XCTestExpectation()
            // fetch.
            Endpoint.News.inbox
                .unlocking(with: secret)
                .task(by: .instagram) {
                    XCTAssert((try? $0.get().status.string()) == "ok")
                    value.fulfill()
                    completion.fulfill()
                }
                .resume()
            // wait for expectations.
            wait(for: [completion, value], timeout: 60)
        }

        testInbox()
    }

    /// Test `Endpoint.User`.
    func testEndpointUser() {
        // Test blocked.
        func testBlocked() {
            let completion = XCTestExpectation()
            let value = XCTestExpectation()
            // fetch.
            Endpoint.User.blocked
                .unlocking(with: secret)
                .task(by: .instagram) {
                    XCTAssert((try? $0.get().status.string()) == "ok")
                    value.fulfill()
                    completion.fulfill()
                }
                .resume()
            // wait for expectations.
            wait(for: [completion, value], timeout: 60)
        }
        // Test summary.
        func testSummary() {
            let completion = XCTestExpectation()
            let value = XCTestExpectation()
            // fetch.
            Endpoint.User.summary(for: secret.id)
                .unlocking(with: secret)
<<<<<<< HEAD
                .task {
                    XCTAssert((try? $0.get().status) == "ok")
=======
                .task(by: .instagram) {
                    XCTAssert((try? $0.get().status.string()) == "ok")
>>>>>>> c6f960c9
                    value.fulfill()
                    completion.fulfill()
                }
                .resume()
            // wait for expectations.
            wait(for: [completion, value], timeout: 60)
        }
        // Test all.
        func testAll() {
            let completion = XCTestExpectation()
            let value = XCTestExpectation()
            // fetch.
            Endpoint.User.all(matching: "instagram")
                .unlocking(with: secret)
                .task(
                    maxLength: 1,
                    by: .instagram,
                    onComplete: {
                        XCTAssert($0 == 1)
                        completion.fulfill()
                    },
                    onChange: {
<<<<<<< HEAD
                        XCTAssert((try? $0.get().status) == "ok")
=======
                        XCTAssert((try? $0.get().status.string()) == "ok")
>>>>>>> c6f960c9
                        value.fulfill()
                    }
                )
                .resume()
            // wait for expectations.
            wait(for: [completion, value], timeout: 60)
        }

        testBlocked()
        testSummary()
        testAll()
    }

    /// Test location endpoints.
    func testEndpointLocation() {
        // Test search.
        func testSearch() {
            let completion = XCTestExpectation()
            let value = XCTestExpectation()
            // fetch.
            Endpoint.Location.around(coordinates: .init(latitude: 45.434272, longitude: 12.338509))
                .unlocking(with: secret)
                .task {
                    XCTAssert((try? $0.get().status) == "ok")
                    value.fulfill()
                    completion.fulfill()
                }
                .resume()
            // wait for expectations.
            wait(for: [completion, value], timeout: 60)
        }
        // Test summary.
        func testSummary() {
            let completion = XCTestExpectation()
            let value = XCTestExpectation()
            // fetch.
            Endpoint.Location.summary(for: "189075947904164")
                .unlocking(with: secret)
                .task {
                    XCTAssert((try? $0.get().status) == "ok")
                    value.fulfill()
                    completion.fulfill()
                }
                .resume()
            // wait for expectations.
            wait(for: [completion, value], timeout: 60)
        }
        // Test story.
        func testStory() {
            let completion = XCTestExpectation()
            let value = XCTestExpectation()
            // fetch.
            Endpoint.Location.stories(at: "189075947904164")
                .unlocking(with: secret)
                .task {
                    XCTAssert((try? $0.get().status) == "ok")
                    value.fulfill()
                    completion.fulfill()
                }
                .resume()
            // wait for expectations.
            wait(for: [completion, value], timeout: 60)
        }

        testSearch()
        testSummary()
        testStory()
    }

    static var allTests = [
        ("Endpoint.Archive", testEndpointArchive),
        ("Endpoint.Direct", testEndpointDirect),
        ("Endpoint.Discover", testEndpointDiscover),
        ("Endpoint.Feed", testEndpointFeed),
        ("Endpoint.Friendship", testEndpointFriendship),
        ("Endpoint.Highlights", testEndpointHighlights),
        ("Endpoint.Media", testEndpointMedia),
        ("Endpoint.News", testEndpointNews),
        ("Endpoint.User", testEndpointUser),
        ("Endpoint.Location", testEndpointLocation)
    ]
}
// swiftlint:enable function_body_length
// swiftlint:enable type_body_length
// swiftlint:enable file_lengths
// swiftlint:enable superfluous_disable_command

#if canImport(UIKit)
// An extension generating a `UIImage` from a `UIColor`.
extension UIImage {
    convenience init?(color: UIColor, size: CGSize = .init(width: 1, height: 1)) {
        let rect = CGRect(origin: .zero, size: size)
        UIGraphicsBeginImageContextWithOptions(rect.size, false, 0.0)
        color.setFill()
        UIRectFill(rect)
        let image = UIGraphicsGetImageFromCurrentImageContext()
        UIGraphicsEndImageContext()

        guard let cgImage = image?.cgImage else { return nil }
        self.init(cgImage: cgImage)
    }
}
#elseif canImport(AppKit)
// An extension generating a `NSImage` from a `NSColor`.
extension NSColor {
    func image(sized size: CGSize) -> NSImage {
        let image = NSImage(size: size)
        image.lockFocus()
        drawSwatch(in: .init(origin: .zero, size: size))
        image.unlockFocus()
        return image
    }
}
#endif<|MERGE_RESOLUTION|>--- conflicted
+++ resolved
@@ -57,11 +57,7 @@
                     completion.fulfill()
                 },
                 onChange: {
-<<<<<<< HEAD
-                    XCTAssert((try? $0.get().status) == "ok")
-=======
-                    XCTAssert((try? $0.get().status.string()) == "ok")
->>>>>>> c6f960c9
+                    XCTAssert((try? $0.get().status) == "ok")
                     value.fulfill()
                 }
             )
@@ -87,7 +83,6 @@
                         completion.fulfill()
                     },
                     onChange: {
-<<<<<<< HEAD
                         XCTAssert((try? $0.get().status) == "ok")
                         value.fulfill()
                     }
@@ -111,9 +106,6 @@
                     },
                     onChange: {
                         XCTAssert((try? $0.get().status) == "ok")
-=======
-                        XCTAssert((try? $0.get().status.string()) == "ok")
->>>>>>> c6f960c9
                         value.fulfill()
                     }
                 )
@@ -144,13 +136,8 @@
             // fetch.
             Endpoint.Direct.recipients()
                 .unlocking(with: secret)
-<<<<<<< HEAD
-                .task {
-                    XCTAssert((try? $0.get().status) == "ok")
-=======
-                .task(by: .instagram) {
-                    XCTAssert((try? $0.get().status.string()) == "ok")
->>>>>>> c6f960c9
+                .task {
+                    XCTAssert((try? $0.get().status) == "ok")
                     value.fulfill()
                     completion.fulfill()
                 }
@@ -173,11 +160,7 @@
                         completion.fulfill()
                     },
                     onChange: {
-<<<<<<< HEAD
-                        XCTAssert((try? $0.get().status) == "ok")
-=======
-                        XCTAssert((try? $0.get().status.string()) == "ok")
->>>>>>> c6f960c9
+                        XCTAssert((try? $0.get().status) == "ok")
                         value.fulfill()
                     }
                 )
@@ -202,13 +185,8 @@
             // fetch.
             Endpoint.Discover.users(like: "25025320")
                 .unlocking(with: secret)
-<<<<<<< HEAD
-                .task {
-                    XCTAssert((try? $0.get().status) == "ok")
-=======
-                .task(by: .instagram) {
-                    XCTAssert((try? $0.get().status.string()) == "ok")
->>>>>>> c6f960c9
+                .task {
+                    XCTAssert((try? $0.get().status) == "ok")
                     value.fulfill()
                     completion.fulfill()
                 }
@@ -277,13 +255,8 @@
             // fetch.
             Endpoint.Feed.followedStories
                 .unlocking(with: secret)
-<<<<<<< HEAD
-                .task {
-                    XCTAssert((try? $0.get().status) == "ok")
-=======
-                .task(by: .instagram) {
-                    XCTAssert((try? $0.get().status.string()) == "ok")
->>>>>>> c6f960c9
+                .task {
+                    XCTAssert((try? $0.get().status) == "ok")
                     value.fulfill()
                     completion.fulfill()
                 }
@@ -306,11 +279,7 @@
                         completion.fulfill()
                     },
                     onChange: {
-<<<<<<< HEAD
-                        XCTAssert((try? $0.get().status) == "ok")
-=======
-                        XCTAssert((try? $0.get().status.string()) == "ok")
->>>>>>> c6f960c9
+                        XCTAssert((try? $0.get().status) == "ok")
                         value.fulfill()
                     }
                 )
@@ -333,11 +302,7 @@
                         completion.fulfill()
                     },
                     onChange: {
-<<<<<<< HEAD
-                        XCTAssert((try? $0.get().status) == "ok")
-=======
-                        XCTAssert((try? $0.get().status.string()) == "ok")
->>>>>>> c6f960c9
+                        XCTAssert((try? $0.get().status) == "ok")
                         value.fulfill()
                     }
                 )
@@ -360,11 +325,7 @@
                         completion.fulfill()
                     },
                     onChange: {
-<<<<<<< HEAD
-                        XCTAssert((try? $0.get().status) == "ok")
-=======
-                        XCTAssert((try? $0.get().status.string()) == "ok")
->>>>>>> c6f960c9
+                        XCTAssert((try? $0.get().status) == "ok")
                         value.fulfill()
                     }
                 )
@@ -379,26 +340,11 @@
             // fetch.
             Endpoint.Feed.stories(by: "25025320")
                 .unlocking(with: secret)
-<<<<<<< HEAD
-                .task {
-                    XCTAssert((try? $0.get().status) == "ok")
-                    value.fulfill()
-                    completion.fulfill()
-                }
-=======
-                .task(
-                    maxLength: 1,
-                    by: .instagram,
-                    onComplete: {
-                        XCTAssert($0 == 1)
-                        completion.fulfill()
-                    },
-                    onChange: {
-                        XCTAssert((try? $0.get().status.string()) == "ok")
-                        value.fulfill()
-                    }
-                )
->>>>>>> c6f960c9
+                .task {
+                    XCTAssert((try? $0.get().status) == "ok")
+                    value.fulfill()
+                    completion.fulfill()
+                }
                 .resume()
             // wait for expectations.
             wait(for: [completion, value], timeout: 60)
@@ -418,11 +364,7 @@
                         completion.fulfill()
                     },
                     onChange: {
-<<<<<<< HEAD
-                        XCTAssert((try? $0.get().status) == "ok")
-=======
-                        XCTAssert((try? $0.get().status.string()) == "ok")
->>>>>>> c6f960c9
+                        XCTAssert((try? $0.get().status) == "ok")
                         value.fulfill()
                     }
                 )
@@ -445,11 +387,7 @@
                         completion.fulfill()
                     },
                     onChange: {
-<<<<<<< HEAD
-                        XCTAssert((try? $0.get().status) == "ok")
-=======
-                        XCTAssert((try? $0.get().status.string()) == "ok")
->>>>>>> c6f960c9
+                        XCTAssert((try? $0.get().status) == "ok")
                         value.fulfill()
                     }
                 )
@@ -484,11 +422,7 @@
                         completion.fulfill()
                     },
                     onChange: {
-<<<<<<< HEAD
-                        XCTAssert((try? $0.get().status) == "ok")
-=======
-                        XCTAssert((try? $0.get().status.string()) == "ok")
->>>>>>> c6f960c9
+                        XCTAssert((try? $0.get().status) == "ok")
                         value.fulfill()
                     }
                 )
@@ -511,11 +445,7 @@
                         completion.fulfill()
                     },
                     onChange: {
-<<<<<<< HEAD
-                        XCTAssert((try? $0.get().status) == "ok")
-=======
-                        XCTAssert((try? $0.get().status.string()) == "ok")
->>>>>>> c6f960c9
+                        XCTAssert((try? $0.get().status) == "ok")
                         value.fulfill()
                     }
                 )
@@ -530,7 +460,6 @@
             // fetch.
             Endpoint.Friendship.friendship(with: "25025320")
                 .unlocking(with: secret)
-<<<<<<< HEAD
                 .task {
                     XCTAssert((try? $0.get().status) == "ok")
                     value.fulfill()
@@ -549,10 +478,6 @@
                 .unlocking(with: secret)
                 .task {
                     XCTAssert((try? $0.get().status) == "ok")
-=======
-                .task(by: .instagram) {
-                    XCTAssert((try? $0.get().status.string()) == "ok")
->>>>>>> c6f960c9
                     value.fulfill()
                     completion.fulfill()
                 }
@@ -575,11 +500,7 @@
                         completion.fulfill()
                     },
                     onChange: {
-<<<<<<< HEAD
-                        XCTAssert((try? $0.get().status) == "ok")
-=======
-                        XCTAssert((try? $0.get().status.string()) == "ok")
->>>>>>> c6f960c9
+                        XCTAssert((try? $0.get().status) == "ok")
                         value.fulfill()
                     }
                 )
@@ -594,13 +515,8 @@
             // fetch.
             Endpoint.Friendship.follow("25025320")
                 .unlocking(with: secret)
-<<<<<<< HEAD
                 .task {
                     XCTAssert((try? $0.get().status) == "ok" || (try? $0.get().spam.bool()) == true)
-=======
-                .task(by: .instagram) {
-                    XCTAssert((try? $0.get().status.string()) == "ok" || (try? $0.get().spam.bool()) == true)
->>>>>>> c6f960c9
                     value.fulfill()
                     completion.fulfill()
                 }
@@ -615,13 +531,8 @@
             // fetch.
             Endpoint.Friendship.unfollow("25025320")
                 .unlocking(with: secret)
-<<<<<<< HEAD
                 .task {
                     XCTAssert((try? $0.get().status) == "ok" || (try? $0.get().spam.bool()) == true)
-=======
-                .task(by: .instagram) {
-                    XCTAssert((try? $0.get().status.string()) == "ok" || (try? $0.get().spam.bool()) == true)
->>>>>>> c6f960c9
                     value.fulfill()
                     completion.fulfill()
                 }
@@ -648,13 +559,8 @@
             // fetch.
             Endpoint.Highlights.highlights(for: secret.id)
                 .unlocking(with: secret)
-<<<<<<< HEAD
-                .task {
-                    XCTAssert((try? $0.get().status) == "ok")
-=======
-                .task(by: .instagram) {
-                    XCTAssert((try? $0.get().status.string()) == "ok")
->>>>>>> c6f960c9
+                .task {
+                    XCTAssert((try? $0.get().status) == "ok")
                     value.fulfill()
                     completion.fulfill()
                 }
@@ -675,83 +581,70 @@
             // fetch.
             Endpoint.Media.summary(for: "2345240077849019656")
                 .unlocking(with: secret)
-<<<<<<< HEAD
-                .task {
-                    XCTAssert((try? $0.get().status) == "ok")
-=======
+                .task {
+                    XCTAssert((try? $0.get().status) == "ok")
+                    value.fulfill()
+                    completion.fulfill()
+                }
+                .resume()
+            // wait for expectations.
+            wait(for: [completion, value], timeout: 60)
+        }
+        // Test likers.
+        func testLikers() {
+            let completion = XCTestExpectation()
+            let value = XCTestExpectation()
+            // fetch.
+            Endpoint.Media.likers(for: "2345240077849019656")
+                .unlocking(with: secret)
+                .task(
+                    maxLength: 1,
+                    by: .instagram,
+                    onComplete: {
+                        XCTAssert($0 == 1)
+                        completion.fulfill()
+                    },
+                    onChange: {
+                        XCTAssert((try? $0.get().status) == "ok")
+                        value.fulfill()
+                    }
+                )
+                .resume()
+            // wait for expectations.
+            wait(for: [completion, value], timeout: 60)
+        }
+        // Test comments.
+        func testComments() {
+            let completion = XCTestExpectation()
+            let value = XCTestExpectation()
+            // fetch.
+            Endpoint.Media.comments(for: "2345240077849019656")
+                .unlocking(with: secret)
+                .task(
+                    maxLength: 1,
+                    by: .instagram,
+                    onComplete: {
+                        XCTAssert($0 == 1)
+                        completion.fulfill()
+                    },
+                    onChange: {
+                        XCTAssert((try? $0.get().status) == "ok")
+                        value.fulfill()
+                    }
+                )
+                .resume()
+            // wait for expectations.
+            wait(for: [completion, value], timeout: 60)
+        }
+        // Test permalink.
+        func testPermalink() {
+            let completion = XCTestExpectation()
+            let value = XCTestExpectation()
+            // fetch.
+            Endpoint.Media.permalink(for: "2345240077849019656")
+                .unlocking(with: secret)
                 .task(by: .instagram) {
                     XCTAssert((try? $0.get().status.string()) == "ok")
->>>>>>> c6f960c9
-                    value.fulfill()
-                    completion.fulfill()
-                }
-                .resume()
-            // wait for expectations.
-            wait(for: [completion, value], timeout: 60)
-        }
-        // Test likers.
-        func testLikers() {
-            let completion = XCTestExpectation()
-            let value = XCTestExpectation()
-            // fetch.
-            Endpoint.Media.likers(for: "2345240077849019656")
-                .unlocking(with: secret)
-                .task(
-                    maxLength: 1,
-                    by: .instagram,
-                    onComplete: {
-                        XCTAssert($0 == 1)
-                        completion.fulfill()
-                    },
-                    onChange: {
-<<<<<<< HEAD
-                        XCTAssert((try? $0.get().status) == "ok")
-=======
-                        XCTAssert((try? $0.get().status.string()) == "ok")
->>>>>>> c6f960c9
-                        value.fulfill()
-                    }
-                )
-                .resume()
-            // wait for expectations.
-            wait(for: [completion, value], timeout: 60)
-        }
-        // Test comments.
-        func testComments() {
-            let completion = XCTestExpectation()
-            let value = XCTestExpectation()
-            // fetch.
-            Endpoint.Media.comments(for: "2345240077849019656")
-                .unlocking(with: secret)
-                .task(
-                    maxLength: 1,
-                    by: .instagram,
-                    onComplete: {
-                        XCTAssert($0 == 1)
-                        completion.fulfill()
-                    },
-                    onChange: {
-<<<<<<< HEAD
-                        XCTAssert((try? $0.get().status) == "ok")
-=======
-                        XCTAssert((try? $0.get().status.string()) == "ok")
->>>>>>> c6f960c9
-                        value.fulfill()
-                    }
-                )
-                .resume()
-            // wait for expectations.
-            wait(for: [completion, value], timeout: 60)
-        }
-        // Test permalink.
-        func testPermalink() {
-            let completion = XCTestExpectation()
-            let value = XCTestExpectation()
-            // fetch.
-            Endpoint.Media.permalink(for: "2345240077849019656")
-                .unlocking(with: secret)
-                .task(by: .instagram) {
-                    XCTAssert((try? $0.get().status.string()) == "ok")
                     value.fulfill()
                     completion.fulfill()
                 }
@@ -766,13 +659,8 @@
             // fetch.
             Endpoint.Media.like("2345240077849019656")
                 .unlocking(with: secret)
-<<<<<<< HEAD
                 .task {
                     XCTAssert((try? $0.get().status) == "ok" || (try? $0.get().spam.bool()) == true)
-=======
-                .task(by: .instagram) {
-                    XCTAssert((try? $0.get().status.string()) == "ok" || (try? $0.get().spam.bool()) == true)
->>>>>>> c6f960c9
                     value.fulfill()
                     completion.fulfill()
                 }
@@ -787,13 +675,8 @@
             // fetch.
             Endpoint.Media.unlike("2345240077849019656")
                 .unlocking(with: secret)
-<<<<<<< HEAD
                 .task {
                     XCTAssert((try? $0.get().status) == "ok" || (try? $0.get().spam.bool()) == true)
-=======
-                .task(by: .instagram) {
-                    XCTAssert((try? $0.get().status.string()) == "ok" || (try? $0.get().spam.bool()) == true)
->>>>>>> c6f960c9
                     value.fulfill()
                     completion.fulfill()
                 }
@@ -903,7 +786,7 @@
             let delete = XCTestExpectation()
             // upload.
             var optionalIdentifier: NSString?
-            #if canImport(AppKit)
+            #if canImport(AppKit) && !targetEnvironment(macCatalyst)
             Endpoint.Media.Posts.upload(image: NSColor.blue.image(sized: .init(width: 640, height: 640)), captioned: nil)
                 .unlocking(with: secret)
                 .task {
@@ -925,6 +808,8 @@
                     post.fulfill()
                 }
                 .resume()
+            #else
+            post.fulfill()
             #endif
             // wait for expectations.
             wait(for: [post], timeout: 60)
@@ -1005,13 +890,8 @@
             // fetch.
             Endpoint.User.summary(for: secret.id)
                 .unlocking(with: secret)
-<<<<<<< HEAD
-                .task {
-                    XCTAssert((try? $0.get().status) == "ok")
-=======
-                .task(by: .instagram) {
-                    XCTAssert((try? $0.get().status.string()) == "ok")
->>>>>>> c6f960c9
+                .task {
+                    XCTAssert((try? $0.get().status) == "ok")
                     value.fulfill()
                     completion.fulfill()
                 }
@@ -1034,11 +914,7 @@
                         completion.fulfill()
                     },
                     onChange: {
-<<<<<<< HEAD
-                        XCTAssert((try? $0.get().status) == "ok")
-=======
-                        XCTAssert((try? $0.get().status.string()) == "ok")
->>>>>>> c6f960c9
+                        XCTAssert((try? $0.get().status) == "ok")
                         value.fulfill()
                     }
                 )
