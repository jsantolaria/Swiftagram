//
//  EndpointFeed.swift
//  SwiftagramCrypto
//
//  Created by Stefano Bertagno on 08/03/2020.
//

import Foundation

#if canImport(UIKit)
import UIKit
#endif
#if canImport(AppKit)
import AppKit
#endif

import ComposableRequest
import Swiftagram

public extension Endpoint.Media.Posts {
    /// The base endpoint.
    private static let base = Endpoint.version1.media.appendingDefaultHeader()

    // MARK: Actions
    /// Perform an action involving the media matching `identifier`.
    /// - parameters:
    ///     - transformation: A `KeyPath` defining the endpoint path.
    ///     - identifier: A `String` holding reference to a valid user identifier.
    private static func edit(_ keyPath: KeyPath<Request, Request>, _ identifier: String) -> Endpoint.Disposable<Status> {
        return base
            .appending(path: identifier)[keyPath: keyPath]
            .appending(path: "/")
            .prepare(process: Status.self)
            .locking(Secret.self) {
                $0.appending(header: $1.header)
                    .signing(body: ["_csrftoken": $1.crossSiteRequestForgery.value,
                                    "radio_type": "wifi-none",
                                    "_uid": $1.id,
                                    "device_id": $1.device.deviceIdentifier,
                                    "_uuid": $1.device.deviceGUID.uuidString,
                                    "media_id": identifier])
        }
    }

    /// Like the media matching `identifier`.
    /// - parameter identifier: A valid media identifier.
    static func like(_ identifier: String) -> Endpoint.Disposable<Status> {
        return edit(\.like, identifier)
    }

    /// Unlike the media matching `identifier`.
    /// - parameter identifier: A valid media identifier.
    static func unlike(_ identifier: String) -> Endpoint.Disposable<Status> {
        return edit(\.unlike, identifier)
    }

    /// Archive the media matching `identifier`.
    /// - parameter identifier: A valid media identifier.
    static func archive(_ identifier: String) -> Endpoint.Disposable<Status> {
        return edit(\.only_me, identifier)
    }

    /// Unarchive the media matching `identifier`.
    /// - parameter identifier: A valid media identifier.
    static func unarchive(_ identifier: String) -> Endpoint.Disposable<Status> {
        return edit(\.undo_only_me, identifier)
    }

    /// Comment on the media matching `identifier`.
    /// - parameters:
    ///     - text: A `String` holding the content of the comment.
    ///     - identifier: A valid media identifier.
    ///     - parentCommentIdentifier: An optional `String` representing the identifier for the comment you are replying to. Defaults to `nil`.
    static func comment(_ text: String,
                        on identifier: String,
                        replyingTo parentCommentIdentifier: String? = nil) -> Endpoint.Disposable<Status> {
        return base.comment.appending(path: "check_offensive_comment/")
            .prepare(process: Status.self)
            .switch {
                guard (try? $0.get().wrapper().isOffensive.bool()) == false else { return nil }
                return base.appending(path: identifier).appending(path: "comment/")
            }
            .locking(Secret.self) {
                // Figure out whether you are posting or just checking for offensive comments.
                guard !$0.url.absoluteString.contains("check_offensive_comment") else {
                    return $0.appending(header: $1.header)
                        .signing(body: [
                            "_csrftoken": $1.crossSiteRequestForgery.value,
                            "_uid": $1.id,
                            "_uuid": $1.device.deviceGUID.uuidString,
                            "media_id": identifier,
                            "comment_text": text
                        ])
                }
                // Post the actual comment.
                return $0.appending(header: $1.header)
                    .signing(body: ([
                        "user_breadcrumb": text.count.breadcrumb,
                        "_csrftoken": $1.crossSiteRequestForgery.value,
                        "radio_type": "wifi-none",
                        "_uid": $1.id,
                        "device_id": $1.device.deviceIdentifier,
                        "_uuid": $1.device.deviceGUID.uuidString,
                        "media_id": identifier,
                        "comment_text": text,
                        "containermodule": "self_comments_v2",
                        "replied_to_comment_id": parentCommentIdentifier
                    ] as [String: String?]).compactMapValues { $0 })
            }
    }

    /// Delete all matching comments in media matching `identifier`.
    /// - parameters:
    ///     - commentIdentifiers: A collection of `String` representing comment identifiers.
    ///     - identifier: A valid media identifier.
    static func delete<C: Collection>(comments commentIdentifiers: C,
                                      on identifier: String) -> Endpoint.Disposable<Status> where C.Element == String {
        return base
            .appending(path: identifier)
            .appending(path: "comment/bulk_delete/")
            .prepare(process: Status.self)
            .locking(Secret.self) {
                $0.appending(header: $1.header)
                    .signing(body: [
                        "comment_ids_to_delete": commentIdentifiers.joined(separator: ","),
                        "_csrftoken": $1.crossSiteRequestForgery.value,
                        "_uid": $1.id,
                        "_uuid": $1.device.deviceGUID.uuidString
                    ])
            }
    }

    /// Delete the media matching `identifier`.
    /// - parameter identifier: A valid media identifier.
    static func delete(matching identifier: String) -> Endpoint.Disposable<Status> {
        return base
            .appending(path: identifier)
            .info
            .prepare(process: Status.self)
            .switch {
                guard let type = (try? $0.get())?["items"][0].mediaType.int(), [1, 2, 8].contains(type) else { return nil }
                return base.appending(path: identifier)
                    .appending(path: "delete/")
                    .appending(query: "media_type",
                               with: type == 1
                               ? "PHOTO"
                               : type == 2 ? "VIDEO" : "CAROUSEL")
            }
            .locking(Secret.self) {
                // Unlock when dealing with the first call.
                guard $0.request()?.url?.absoluteString.contains("delete") ?? false else {
                    return $0.appending(header: $1.header)
                }

                // Sign the body.
                return $0.appending(header: $1.header)
                    .signing(body: [
                        "igtv_feed_preview": Wrapper(booleanLiteral: false),
                        "media_id": Wrapper(stringLiteral: identifier),
                        "_csrftoken": Wrapper(stringLiteral: $1.crossSiteRequestForgery.value),
                        "_uid": Wrapper(stringLiteral: $1.id),
                        "_uuid": Wrapper(stringLiteral: $1.device.deviceGUID.uuidString)
                    ] as Wrapper)
            }
    }

    #if canImport(UIKit)
    /// Upload `image` to Instagram.
    /// - parameters:
    ///     - image: A `UIImage` representation of an image.
    ///     - caption: An optional `String` holding the post's caption.
    ///     - users: An optional collection of `UserTag`s. Defaults to `nil`.
    ///     - location: An optional `Location`. Defaults to `nil`.
    static func upload<U: Collection>(image: UIImage,
                                      captioned caption: String?,
                                      tagging users: U?,
                                      at location: Location? = nil) -> Endpoint.Disposable<Media.Unit> where U.Element == UserTag {
        guard let data = image.jpegData(compressionQuality: 1) else { fatalError("Invalid `UIImage`.") }
        return upload(image: data, with: image.size, captioned: caption, tagging: users, at: location)
    }

    /// Upload `image` to Instagram.
    /// - parameters:
    ///     - image: A `UIImage` representation of an image.
    ///     - caption: An optional `String` holding the post's caption.
    ///     - location: An optional `Location`. Defaults to `nil`.
    static func upload(image: UIImage,
                       captioned caption: String?,
                       at location: Location? = nil) -> Endpoint.Disposable<Media.Unit> {
        return upload(image: image, captioned: caption, tagging: [], at: location)
    }
    #endif
    #if canImport(AppKit) && !targetEnvironment(macCatalyst)
    /// Upload `image` to Instagram.
    /// - parameters:
    ///     - image: A `NSImage` representation of an image.
    ///     - caption: An optional `String` holding the post's caption.
    ///     - users: An optional collection of `UserTag`s. Defaults to `nil`.
    ///     - location: An optional `Location`. Defaults to `nil`.
    static func upload<U: Collection>(image: NSImage,
                                      captioned caption: String?,
                                      tagging users: U?,
                                      at location: Location? = nil) -> Endpoint.Disposable<Media.Unit> where U.Element == UserTag {
        guard let cgImage = image.cgImage(forProposedRect: nil, context: nil, hints: nil),
            let data = NSBitmapImageRep(cgImage: cgImage).representation(using: .jpeg, properties: [:]) else {
                fatalError("Invalid `UIImage`.")
        }
        return upload(image: data, with: image.size, captioned: caption, tagging: users, at: location)
    }

    /// Upload `image` to Instagram.
    /// - parameters:
    ///     - image: A `NSImage` representation of an image.
    ///     - caption: An optional `String` holding the post's caption.
    ///     - location: An optional `Location`. Defaults to `nil`.
    static func upload(image: NSImage,
                       captioned caption: String?,
                       at location: Location? = nil) -> Endpoint.Disposable<Media.Unit> {
        return upload(image: image, captioned: caption, tagging: [], at: location)
    }

    #endif
    /// Upload `image` to Instagram.
    /// - parameters:
    ///     - image: A `Data` representation of an image.
    ///     - size: A `CGSize` holding `width` and `height` of the original image.
    ///     - caption: An optional `String` holding the post's caption.
    ///     - users: An optional collection of `UserTag`s. Defaults to `nil`.
    ///     - location: An optional `Location`. Defaults to `nil`.
    static func upload<U: Collection>(image data: Data,
                                      with size: CGSize,
                                      captioned caption: String?,
                                      tagging users: U?,
                                      at location: Location? = nil) -> Endpoint.Disposable<Media.Unit> where U.Element == UserTag {
        /// Prepare upload parameters.
        let now = Date()
        let identifier = String(Int(now.timeIntervalSince1970*1_000))
        let name = identifier+"_0_\(Int64.random(in: 1_000_000_000...9_999_999_999))"
        let length = "\(data.count)"
        /// Prepare the header.
        let rupload = [
            "retry_context": #"{"num_step_auto_retry":0,"num_reupload":0,"num_step_manual_retry":0}"#,
            "media_type": "1",
            "upload_id": identifier,
            "xsharing_user_ids": "[]",
            "image_compression": #"{"lib_name":"moz","lib_version":"3.1.m","quality":"80"}"#
        ]
        let header = [
            "X_FB_PHOTO_WATERFALL_ID": UUID().uuidString,
            "X-Entity-Type": "image/jpeg",
            "Offset": "0",
            "X-Instagram-Rupload-Params": try? rupload.wrapped.jsonRepresentation(),
            "X-Entity-Name": name,
            "X-Entity-Length": length,
            "Content-Type": "application/octet-stream",
            "Content-Length": length,
            "Accept-Encoding": "gzip"
        ]
        /// Return the first endpoint.
        return Endpoint.api
            .appending(path: "rupload_igphoto")
            .appending(path: name)
            .appendingDefaultHeader()
            .appending(header: header)
            .replacing(body: data)
            .prepare(process: Media.Unit.self)
            .switch {
                // Configure the picture you've just updated.
                guard let response = try? $0.get(), response.error == nil else { return nil }
                // The actual configuration will be performed by the preprocessor on `unlocking`.
                return base.appending(path: "configure/")
            }
            .locking(Secret.self) {
                // Unlock when dealing with the first call.
                guard $0.request()?.url?.absoluteString.contains("configure") ?? false else {
                    return $0.appending(header: $1.header)
                        .appending(header: "IG-U-DS-User-ID", with: $1.id)
                }

                // Prepare the configuration request.
                // Prepare edits and extras.
                let edits: Wrapper = [
                    "crop_original_size": [Int(size.width), Int(size.height)].wrapped,
                    "crop_center": [0.0, -0.0],
                    "crop_zoom": 1.0
                ]
                let extras: Wrapper = [
                    "source_width": Int(size.width).wrapped,
                    "source_height": Int(size.height).wrapped
                ]
                // Prepare the body.
                let formatter = DateFormatter()
                formatter.dateFormat = "yyyy:MM:dd' 'HH:mm:ss"
                let formattedNow = formatter.string(from: now)
                var body: Wrapper = [
                    "upload_id": identifier.wrapped,
                    "width": Int(size.width).wrapped,
                    "height": Int(size.height).wrapped,
                    "caption": (caption ?? "").wrapped,
                    "timezone_offset": "43200",
                    "date_time_original": formattedNow.wrapped,
                    "date_time_digitalized": formattedNow.wrapped,
                    "source_type": "4",
                    "media_folder": "Instagram",
                    "edits": edits,
                    "extra": extras,
                    "camera_model": $1.device.model.wrapped,
                    "scene_capture_type": "standard",
                    "creation_logger_session_id": $1.session!.value.wrapped,
                    "software": "1",
                    "camera_make": $1.device.brand.wrapped,
                    "device": (try? $1.device.payload.wrapped.jsonRepresentation()).wrapped,
                    "_csrftoken": $1.crossSiteRequestForgery.value.wrapped,
                    "user_id": identifier.wrapped,
                    "_uid": $1.id.wrapped,
                    "device_id": $1.device.deviceIdentifier.wrapped,
                    "_uuid": $1.device.deviceGUID.uuidString.wrapped
                ]
                // Add tagged users.
                if let users = users?.compactMap({ $0.wrapper() }),
                    !users.isEmpty,
<<<<<<< HEAD
                    let description = try? ["in": users.map { ["user_id": $0.identifier, "position": $0["position"]] }.wrapped]
                        .wrapped
                        .jsonRepresentation() {
=======
                    let description = try? ["in": users.wrapped].wrapped.jsonRepresentation() {
>>>>>>> e5659475
                    body["usertags"] = description.wrapped
                }
                // Add location.
                if let location = location {
                    body["location"] = ["name": location.name.wrapped,
                                        "lat": Double(location.coordinates.latitude).wrapped,
                                        "lng": Double(location.coordinates.longitude).wrapped,
                                        "address": location.address.wrapped,
                                        "external_source": location.identifier.flatMap(\.keys.first).wrapped,
                                        "external_id": location.identifier.flatMap(\.values.first).wrapped,
                                        (location.identifier.flatMap(\.keys.first) ?? "")+"_id": location.identifier.flatMap(\.values.first).wrapped]
                    body["geotag_enabled"] = 1
                    body["media_latitude"] = String(Double(location.coordinates.latitude)).wrapped
                    body["media_longitude"] = String(Double(location.coordinates.longitude)).wrapped
                    body["posting_latitude"] = body["media_latitude"]
                    body["posting_longitude"] = body["media_longitude"]
                }
                // Configure.
                return $0.appending(header: $1.header)
                    .signing(body: body.wrapped)
            }
    }

    /// Upload `image` to Instagram.
    /// - parameters:
    ///     - image: A `Data` representation of an image.
    ///     - size: A `CGSize` holding `width` and `height` of the original image.
    ///     - caption: An optional `String` holding the post's caption.
    ///     - users: An optional collection of `UserTag`s. Defaults to `nil`.
    ///     - location: An optional `Location`. Defaults to `nil`.
    static func upload(image data: Data,
                       with size: CGSize,
                       captioned caption: String?,
                       at location: Location? = nil) -> Endpoint.Disposable<Media.Unit> {
        return upload(image: data, with: size, captioned: caption, tagging: [], at: location)
    }
}

public extension Endpoint.Media.Stories {
    /// All available stories for user matching `identifiers`.
    /// - parameters identifiers: A `Collection` of `String`s holding reference to valud user identifiers.
    static func by<C: Collection>(_ identifiers: C) -> Endpoint.Disposable<Wrapper> where C.Element == String {
        return Endpoint.version1.feed.reels_media
            .appendingDefaultHeader()
            .prepare()
            .locking(Secret.self) {
                $0.appending(header: $1.header)
                    .signing(body: ["_csrftoken": $1.crossSiteRequestForgery.value,
                                    "user_ids": Array(identifiers),
                                    "device_id": $1.device.deviceIdentifier,
                                    "_uid": $1.id,
                                    "_uuid": $1.device.deviceGUID.uuidString,
                                    "supported_capabilities_new": SupportedCapabilities.default.map { ["name": $0.key, "value": $0.value] },
                                    "source": "feed_timeline"])
            }
    }
}<|MERGE_RESOLUTION|>--- conflicted
+++ resolved
@@ -316,16 +316,9 @@
                     "device_id": $1.device.deviceIdentifier.wrapped,
                     "_uuid": $1.device.deviceGUID.uuidString.wrapped
                 ]
-                // Add tagged users.
-                if let users = users?.compactMap({ $0.wrapper() }),
+                if let users = users?.compactMap({ UserTag.request($0) }),
                     !users.isEmpty,
-<<<<<<< HEAD
-                    let description = try? ["in": users.map { ["user_id": $0.identifier, "position": $0["position"]] }.wrapped]
-                        .wrapped
-                        .jsonRepresentation() {
-=======
                     let description = try? ["in": users.wrapped].wrapped.jsonRepresentation() {
->>>>>>> e5659475
                     body["usertags"] = description.wrapped
                 }
                 // Add location.
