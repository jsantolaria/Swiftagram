# Swiftagram
[![GitHub](https://img.shields.io/github/license/sbertix/Swiftagram)](LICENSE)
[![codecov](https://codecov.io/gh/sbertix/Swiftagram/branch/master/graph/badge.svg)](https://codecov.io/gh/sbertix/Swiftagram) [![PayPal](https://img.shields.io/badge/support-PayPal-blue?style=flat&logo=paypal)](https://www.paypal.me/sbertix)

**Swiftagram** is a client for [**Instagram**](https://instagram.com) written entirely in **Swift**.

<br/>

> How does it work?  

**Swiftagram** relies on Instagram unofficial private APIs, used internally in the Android and iOS apps.  

This is because Instagram's **official APIs**, both the [**Instagram Basic Display API**](https://developers.facebook.com/docs/instagram-basic-display-api) and the [**Instagram Graph API**](https://developers.facebook.com/docs/instagram-api/), are either lacking support for even the most mundane of features or limited to a small audience (e.g. _Professional_, i.e. _Creator_ and _Influencer_, accounts).  

> Do I need an API token?

**Swiftagram** requires no token or registration.\
Unofficial APIs, though, are not authorized by Instagram for external use: use them at your own risk.

> Where can I use this?

**Swiftagram** supports **iOS**, **macOS**, **watchOS**, **tvOS** and **Linux**.

## Status
![Status](https://github.com/sbertix/Swiftagram/workflows/master/badge.svg)
![GitHub tag (latest by date)](https://img.shields.io/github/v/tag/sbertix/Swiftagram)

> What's next?

Check out our [milestones](https://github.com/sbertix/Swiftagram/milestones), [issues](https://github.com/sbertix/Swiftagram/issues) and the "WIP" [dashboard](https://github.com/sbertix/Swiftagram/projects/1).

## Installation
### Swift Package Manager (Xcode 11 and above)
1. Select `File`/`Swift Packages`/`Add Package Dependency…` from the menu.
1. Paste `https://github.com/sbertix/Swiftagram.git`.
1. Follow the steps.

**Swiftagram** requires **Swift 5.0** or above.\
**SwiftagramKeychain**, an optional library for storing [`Secret`](https://github.com/sbertix/Swiftagram/wiki/Secret)s directly into the keychain, depends on [**KeychainSwift**](https://github.com/evgenyneu/keychain-swift).

[`Endpoint`](https://github.com/sbertix/Swiftagram/wiki/Endpoint) also defines custom [`Publisher`](https://developer.apple.com/documentation/combine/publisher)s when linking against the [**Combine**](https://developer.apple.com/documentation/combine) framework.

> Why not CocoaPods, or Carthage, or ~blank~?

Supporting multiple _dependency managers_ makes maintaining a library exponentially more complicated and time consuming.\
Furthermore, with the integration of the **Swift Package Manager** in **Xcode 11** and greater, we expect the need for alternative solutions to fade quickly.

## Usage
Check out our [Examples](Examples) or visit the (_auto-generated_) [Documentation](https://sbertix.github.io/Swiftagram) to learn about use cases.  

### Authentication
Authentication is provided through conformance to the [`Authenticator`](https://github.com/sbertix/Swiftagram/wiki/Authenticator) protocol, which, on success, returns a `Secret` containing all the cookies needed to sign an `Endpoint`'s request.

The library comes with two concrete implementations.
- [`BasicAuthenticator`](https://github.com/sbertix/Swiftagram/wiki/BasicAuthenticator) requires _username_ and _password_, and includes support for checkpoints and two factor authentication.
- [`WebViewAuthenticator`](https://github.com/sbertix/Swiftagram/wiki/WebViewAuthenticator), available for **iOS 11**+ and **macOS 10.13**+, relying on a `WKWebView` for fetching cookies.

### Caching
Caching of `Secret`s is provided through conformance to the [`Storage`](https://github.com/sbertix/Swiftagram/wiki/Storage) protocol.  

The library comes with several concrete implementations.  
- [`TransientStorage`](https://github.com/sbertix/Swiftagram/wiki/TransientStorage) should be used when no caching is necessary.  
- [`UserDefaultsStorage`](https://github.com/sbertix/Swiftagram/wiki/UserDefaultsStorage) allows for faster, out-of-the-box, testing, although it's not recommended for production as private cookies are not encoded.  
- [`KeychainStorage`](https://github.com/sbertix/Swiftagram/wiki/KeychainStorage), part of **SwiftagramKeychain**, (**preferred**) stores them safely in the user's keychain.  

### Request
> What if I wanna know the basic info about a profile?

All you need is the user identifier and a valid `Secret`.

```swift
let identifier: String = /* the profile identifier */
let secret: Secret = /* the authentication response */

// Perform the request.
Endpoint.User.summary(for: identifier)
    .authenticating(with: secret)
    .task { _ in
      // Do something here.
    }
    .resume() // Strongly referenced by default, no need to worry about it.
```

> What about cancelling an ongoing request?

Easy!

```swift
let secret: Secret = /* the authentication response */

// Perform the request.
let task = Endpoint.Friendship.following(secret.id)
    .authenticating(with: secret)
    .cycleTask(maxLength: 10) { _ in
      // Do something here.
    }
<<<<<<< HEAD
    .resume() // Exhaust all followers.

=======
    .resume() // Exhaust 10 pages of followers.
    
>>>>>>> dcef2f96
// Cancel it.
task?.cancel()
```

## Contributions
[Pull requests](https://github.com/sbertix/Swiftagram/pulls) and [issues](https://github.com/sbertix/Swiftagram/issues) are more than welcome.<|MERGE_RESOLUTION|>--- conflicted
+++ resolved
@@ -35,10 +35,10 @@
 1. Paste `https://github.com/sbertix/Swiftagram.git`.
 1. Follow the steps.
 
-**Swiftagram** requires **Swift 5.0** or above.\
-**SwiftagramKeychain**, an optional library for storing [`Secret`](https://github.com/sbertix/Swiftagram/wiki/Secret)s directly into the keychain, depends on [**KeychainSwift**](https://github.com/evgenyneu/keychain-swift).
+**Swiftagram** requires **Swift 5.0** or above, and depends on [**sbertix/ComposableRequest**](https://github.com/sbertix/ComposableRequest), an HTTP client originally integrated in **Swiftagram**.\
+**SwiftagramKeychain**, an optional library for storing `Secret`s directly into the keychain, depends on [**KeychainSwift**](https://github.com/evgenyneu/keychain-swift).\
 
-[`Endpoint`](https://github.com/sbertix/Swiftagram/wiki/Endpoint) also defines custom [`Publisher`](https://developer.apple.com/documentation/combine/publisher)s when linking against the [**Combine**](https://developer.apple.com/documentation/combine) framework.
+**ComposableRequest** also provides custom [`Combine`](https://developer.apple.com/documentation/combine) `Publisher`s.
 
 > Why not CocoaPods, or Carthage, or ~blank~?
 
@@ -49,19 +49,19 @@
 Check out our [Examples](Examples) or visit the (_auto-generated_) [Documentation](https://sbertix.github.io/Swiftagram) to learn about use cases.  
 
 ### Authentication
-Authentication is provided through conformance to the [`Authenticator`](https://github.com/sbertix/Swiftagram/wiki/Authenticator) protocol, which, on success, returns a `Secret` containing all the cookies needed to sign an `Endpoint`'s request.
+Authentication is provided through conformance to the `Authenticator` protocol, which, on success, returns a `Secret` containing all the cookies needed to sign an `Endpoint`'s request.
 
 The library comes with two concrete implementations.
-- [`BasicAuthenticator`](https://github.com/sbertix/Swiftagram/wiki/BasicAuthenticator) requires _username_ and _password_, and includes support for checkpoints and two factor authentication.
-- [`WebViewAuthenticator`](https://github.com/sbertix/Swiftagram/wiki/WebViewAuthenticator), available for **iOS 11**+ and **macOS 10.13**+, relying on a `WKWebView` for fetching cookies.
+- `BasicAuthenticator` requires _username_ and _password_, and includes support for checkpoints and two factor authentication.
+- `WebViewAuthenticator`, available for **iOS 11**+ and **macOS 10.13**+, relying on a `WKWebView` for fetching cookies.
 
 ### Caching
-Caching of `Secret`s is provided through conformance to the [`Storage`](https://github.com/sbertix/Swiftagram/wiki/Storage) protocol.  
+Caching of `Secret`s is provided through conformance to the `Storage` protocol.  
 
 The library comes with several concrete implementations.  
-- [`TransientStorage`](https://github.com/sbertix/Swiftagram/wiki/TransientStorage) should be used when no caching is necessary.  
-- [`UserDefaultsStorage`](https://github.com/sbertix/Swiftagram/wiki/UserDefaultsStorage) allows for faster, out-of-the-box, testing, although it's not recommended for production as private cookies are not encoded.  
-- [`KeychainStorage`](https://github.com/sbertix/Swiftagram/wiki/KeychainStorage), part of **SwiftagramKeychain**, (**preferred**) stores them safely in the user's keychain.  
+- `TransientStorage` should be used when no caching is necessary.  
+- `UserDefaultsStorage` allows for faster, out-of-the-box, testing, although it's not recommended for production as private cookies are not encoded.  
+- `KeychainStorage`, part of **SwiftagramKeychain**, (**preferred**) stores them safely in the user's keychain.  
 
 ### Request
 > What if I wanna know the basic info about a profile?
@@ -94,13 +94,8 @@
     .cycleTask(maxLength: 10) { _ in
       // Do something here.
     }
-<<<<<<< HEAD
-    .resume() // Exhaust all followers.
-
-=======
     .resume() // Exhaust 10 pages of followers.
     
->>>>>>> dcef2f96
 // Cancel it.
 task?.cancel()
 ```
